/*
 * Licensed to Elasticsearch under one or more contributor
 * license agreements. See the NOTICE file distributed with
 * this work for additional information regarding copyright
 * ownership. Elasticsearch licenses this file to you under
 * the Apache License, Version 2.0 (the "License"); you may
 * not use this file except in compliance with the License.
 * You may obtain a copy of the License at
 *
 *    http://www.apache.org/licenses/LICENSE-2.0
 *
 * Unless required by applicable law or agreed to in writing,
 * software distributed under the License is distributed on an
 * "AS IS" BASIS, WITHOUT WARRANTIES OR CONDITIONS OF ANY
 * KIND, either express or implied.  See the License for the
 * specific language governing permissions and limitations
 * under the License.
 */

package org.elasticsearch.test.transport;

import org.elasticsearch.ElasticsearchException;
import org.elasticsearch.action.ActionListener;
import org.elasticsearch.cluster.node.DiscoveryNode;
import org.elasticsearch.common.Nullable;
import org.elasticsearch.common.Randomness;
import org.elasticsearch.common.collect.MapBuilder;
import org.elasticsearch.common.collect.Tuple;
import org.elasticsearch.common.component.Lifecycle;
import org.elasticsearch.common.component.LifecycleListener;
import org.elasticsearch.common.io.stream.BytesStreamOutput;
import org.elasticsearch.common.settings.ClusterSettings;
import org.elasticsearch.common.settings.Settings;
import org.elasticsearch.common.transport.BoundTransportAddress;
import org.elasticsearch.common.transport.TransportAddress;
import org.elasticsearch.common.util.concurrent.ConcurrentCollections;
import org.elasticsearch.threadpool.ThreadPool;
import org.elasticsearch.transport.ConnectionManager;
import org.elasticsearch.transport.ConnectionProfile;
import org.elasticsearch.transport.RemoteTransportException;
import org.elasticsearch.transport.RequestHandlerRegistry;
import org.elasticsearch.transport.SendRequestTransportException;
import org.elasticsearch.transport.Transport;
import org.elasticsearch.transport.TransportException;
import org.elasticsearch.transport.TransportInterceptor;
import org.elasticsearch.transport.TransportMessageListener;
import org.elasticsearch.transport.TransportRequest;
import org.elasticsearch.transport.TransportRequestOptions;
import org.elasticsearch.transport.TransportResponse;
import org.elasticsearch.transport.TransportService;
import org.elasticsearch.transport.TransportStats;

import java.io.IOException;
import java.net.UnknownHostException;
import java.util.ArrayList;
import java.util.Collection;
import java.util.Collections;
import java.util.HashMap;
import java.util.List;
import java.util.Map;
import java.util.Set;
import java.util.concurrent.BlockingQueue;
import java.util.concurrent.ConcurrentHashMap;
import java.util.concurrent.ConcurrentMap;
import java.util.function.Function;

import static org.apache.lucene.util.LuceneTestCase.rarely;

/** A transport class that doesn't send anything but rather captures all requests for inspection from tests */
public class CapturingTransport implements Transport {

    private volatile Map<String, RequestHandlerRegistry> requestHandlers = Collections.emptyMap();
    final Object requestHandlerMutex = new Object();
    private final ResponseHandlers responseHandlers = new ResponseHandlers();
    private TransportMessageListener listener;

    public static class CapturedRequest {
        public final DiscoveryNode node;
        public final long requestId;
        public final String action;
        public final TransportRequest request;

        public CapturedRequest(DiscoveryNode node, long requestId, String action, TransportRequest request) {
            this.node = node;
            this.requestId = requestId;
            this.action = action;
            this.request = request;
        }
    }

    private ConcurrentMap<Long, Tuple<DiscoveryNode, String>> requests = new ConcurrentHashMap<>();
    private BlockingQueue<CapturedRequest> capturedRequests = ConcurrentCollections.newBlockingQueue();

    public TransportService createCapturingTransportService(Settings settings, ThreadPool threadPool, TransportInterceptor interceptor,
                                                            Function<BoundTransportAddress, DiscoveryNode> localNodeFactory,
                                                            @Nullable ClusterSettings clusterSettings, Set<String> taskHeaders) {
        StubbableConnectionManager connectionManager = new StubbableConnectionManager(new ConnectionManager(settings, this, threadPool),
            settings, this, threadPool);
        connectionManager.setDefaultNodeConnectedBehavior((cm, discoveryNode) -> true);
        connectionManager.setDefaultConnectBehavior((cm, discoveryNode) -> new Connection() {
            @Override
            public DiscoveryNode getNode() {
                return discoveryNode;
            }

            @Override
            public void sendRequest(long requestId, String action, TransportRequest request, TransportRequestOptions options)
                throws TransportException {
                requests.put(requestId, Tuple.tuple(discoveryNode, action));
                capturedRequests.add(new CapturedRequest(discoveryNode, requestId, action, request));
            }

            @Override
            public void addCloseListener(ActionListener<Void> listener) {

            }

            @Override
            public boolean isClosed() {
                return false;
            }

            @Override
            public void close() {

            }
        });
        return new TransportService(settings, this, threadPool, interceptor, localNodeFactory, clusterSettings, taskHeaders,
            connectionManager);

    }

    /** returns all requests captured so far. Doesn't clear the captured request list. See {@link #clear()} */
    public CapturedRequest[] capturedRequests() {
        return capturedRequests.toArray(new CapturedRequest[0]);
    }

    /**
     * Returns all requests captured so far. This method does clear the
     * captured requests list. If you do not want the captured requests
     * list cleared, use {@link #capturedRequests()}.
     *
     * @return the captured requests
     */
    public CapturedRequest[] getCapturedRequestsAndClear() {
        List<CapturedRequest> requests = new ArrayList<>(capturedRequests.size());
        capturedRequests.drainTo(requests);
        return requests.toArray(new CapturedRequest[0]);
    }

    private Map<String, List<CapturedRequest>> groupRequestsByTargetNode(Collection<CapturedRequest> requests) {
        Map<String, List<CapturedRequest>> result = new HashMap<>();
        for (CapturedRequest request : requests) {
            result.computeIfAbsent(request.node.getId(), node -> new ArrayList<>()).add(request);
        }
        return result;
    }

    /**
     * returns all requests captured so far, grouped by target node.
     * Doesn't clear the captured request list. See {@link #clear()}
     */
    public Map<String, List<CapturedRequest>> capturedRequestsByTargetNode() {
        return groupRequestsByTargetNode(capturedRequests);
    }

    /**
     * Returns all requests captured so far, grouped by target node.
     * This method does clear the captured request list. If you do not
     * want the captured requests list cleared, use
     * {@link #capturedRequestsByTargetNode()}.
     *
     * @return the captured requests grouped by target node
     */
    public Map<String, List<CapturedRequest>> getCapturedRequestsByTargetNodeAndClear() {
        List<CapturedRequest> requests = new ArrayList<>(capturedRequests.size());
        capturedRequests.drainTo(requests);
        return groupRequestsByTargetNode(requests);
    }

    /** clears captured requests */
    public void clear() {
        capturedRequests.clear();
    }

    /** simulate a response for the given requestId */
    public void handleResponse(final long requestId, final TransportResponse response) {
        responseHandlers.onResponseReceived(requestId, listener).handleResponse(response);
    }

    /**
     * simulate a local error for the given requestId, will be wrapped
     * by a {@link SendRequestTransportException}
     *
     * @param requestId the id corresponding to the captured send
     *                  request
     * @param t the failure to wrap
     */
    public void handleLocalError(final long requestId, final Throwable t) {
        Tuple<DiscoveryNode, String> request = requests.get(requestId);
        assert request != null;
        this.handleError(requestId, new SendRequestTransportException(request.v1(), request.v2(), t));
    }

    /**
     * simulate a remote error for the given requestId, will be wrapped
     * by a {@link RemoteTransportException}
     *
     * @param requestId the id corresponding to the captured send
     *                  request
     * @param t the failure to wrap
     */
    public void handleRemoteError(final long requestId, final Throwable t) {
        final RemoteTransportException remoteException;
        if (rarely(Randomness.get())) {
            remoteException = new RemoteTransportException("remote failure, coming from local node", t);
        } else {
            try (BytesStreamOutput output = new BytesStreamOutput()) {
                output.writeException(t);
                remoteException = new RemoteTransportException("remote failure", output.bytes().streamInput().readException());
            } catch (IOException ioException) {
                throw new ElasticsearchException("failed to serialize/deserialize supplied exception " + t, ioException);
            }
        }
        this.handleError(requestId, remoteException);
    }

    /**
     * simulate an error for the given requestId, unlike
     * {@link #handleLocalError(long, Throwable)} and
     * {@link #handleRemoteError(long, Throwable)}, the provided
     * exception will not be wrapped but will be delivered to the
     * transport layer as is
     *
     * @param requestId the id corresponding to the captured send
     *                  request
     * @param e the failure
     */
    public void handleError(final long requestId, final TransportException e) {
        responseHandlers.onResponseReceived(requestId, listener).handleException(e);
    }

    @Override
    public Connection openConnection(DiscoveryNode node, ConnectionProfile profile) {
        return new Connection() {
            @Override
            public DiscoveryNode getNode() {
                return node;
            }

            @Override
            public void sendRequest(long requestId, String action, TransportRequest request, TransportRequestOptions options)
                throws TransportException {
<<<<<<< HEAD
                onSendRequest(requestId, action, request, node);
            }

            @Override
            public void close() {
=======
                requests.put(requestId, Tuple.tuple(node, action));
                capturedRequests.add(new CapturedRequest(node, requestId, action, request));
            }

            @Override
            public void addCloseListener(ActionListener<Void> listener) {

            }

            @Override
            public boolean isClosed() {
                return false;
            }

            @Override
            public void close() {

>>>>>>> dce72c79
            }
        };
    }

    protected void onSendRequest(long requestId, String action, TransportRequest request, DiscoveryNode node) {
        requests.put(requestId, Tuple.tuple(node, action));
        capturedRequests.add(new CapturedRequest(node, requestId, action, request));
    }

    @Override
    public TransportStats getStats() {
        throw new UnsupportedOperationException();
    }

    @Override
    public BoundTransportAddress boundAddress() {
        return null;
    }

    @Override
    public Map<String, BoundTransportAddress> profileBoundAddresses() {
        return null;
    }

    @Override
    public TransportAddress[] addressesFromString(String address, int perAddressLimit) throws UnknownHostException {
        return new TransportAddress[0];
    }

    @Override
    public Lifecycle.State lifecycleState() {
        return null;
    }

    @Override
    public void addLifecycleListener(LifecycleListener listener) {

    }

    @Override
    public void removeLifecycleListener(LifecycleListener listener) {

    }

    @Override
    public void start() {}

    @Override
    public void stop() {}

    @Override
    public void close() {}

    @Override
    public List<String> getLocalAddresses() {
        return Collections.emptyList();
    }

    @Override
    public <Request extends TransportRequest> void registerRequestHandler(RequestHandlerRegistry<Request> reg) {
        synchronized (requestHandlerMutex) {
            if (requestHandlers.containsKey(reg.getAction())) {
                throw new IllegalArgumentException("transport handlers for action " + reg.getAction() + " is already registered");
            }
            requestHandlers = MapBuilder.newMapBuilder(requestHandlers).put(reg.getAction(), reg).immutableMap();
        }
    }
    @Override
    public ResponseHandlers getResponseHandlers() {
        return responseHandlers;
    }

    @Override
    public RequestHandlerRegistry getRequestHandler(String action) {
        return requestHandlers.get(action);
    }

    @Override
    public void addMessageListener(TransportMessageListener listener) {
        if (this.listener != null) {
            throw new IllegalStateException("listener already set");
        }
        this.listener = listener;
    }

    @Override
    public boolean removeMessageListener(TransportMessageListener listener) {
        if (listener == this.listener) {
            this.listener = null;
            return true;
        }
        return false;
    }

}<|MERGE_RESOLUTION|>--- conflicted
+++ resolved
@@ -251,15 +251,7 @@
             @Override
             public void sendRequest(long requestId, String action, TransportRequest request, TransportRequestOptions options)
                 throws TransportException {
-<<<<<<< HEAD
                 onSendRequest(requestId, action, request, node);
-            }
-
-            @Override
-            public void close() {
-=======
-                requests.put(requestId, Tuple.tuple(node, action));
-                capturedRequests.add(new CapturedRequest(node, requestId, action, request));
             }
 
             @Override
@@ -274,8 +266,6 @@
 
             @Override
             public void close() {
-
->>>>>>> dce72c79
             }
         };
     }
