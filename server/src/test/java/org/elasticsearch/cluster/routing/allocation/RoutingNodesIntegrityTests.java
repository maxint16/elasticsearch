--- conflicted
+++ resolved
@@ -144,49 +144,22 @@
 
         logger.info("Adding node-1 and performing reroute");
         clusterState = ClusterState.builder(clusterState).nodes(DiscoveryNodes.builder().add(newNode("node1"))).build();
-<<<<<<< HEAD
-
-        clusterState = strategy.reroute(clusterState, "reroute", ActionListener.noop());
-=======
-        clusterState = strategy.reroute(clusterState, "reroute");
->>>>>>> 498a24b6
+        clusterState = strategy.reroute(clusterState, "reroute", ActionListener.noop());
 
         logger.info("Add node-2 and perform reroute, nothing will happen since primary not started");
         clusterState = ClusterState.builder(clusterState).nodes(DiscoveryNodes.builder(clusterState.nodes()).add(newNode("node2"))).build();
         clusterState = strategy.reroute(clusterState, "reroute", ActionListener.noop());
 
-<<<<<<< HEAD
-        logger.info("Start the primary shard");
-        clusterState = startInitializingShardsAndReroute(strategy, clusterState);
-
-        logger.info("Reroute, nothing should change");
-        clusterState = strategy.reroute(clusterState, "reroute", ActionListener.noop());
-
-        logger.info("Start the backup shard");
-        clusterState = startInitializingShardsAndReroute(strategy, clusterState);
-=======
         logger.info("Start the all shards");
         clusterState = startInitializingShardsAndReroute(strategy, clusterState); // primaries
         clusterState = startInitializingShardsAndReroute(strategy, clusterState); // replicas
->>>>>>> 498a24b6
 
         logger.info("Add node-3 and perform reroute, relocate shards to new node");
         clusterState = ClusterState.builder(clusterState).nodes(DiscoveryNodes.builder(clusterState.nodes()).add(newNode("node3"))).build();
         clusterState = strategy.reroute(clusterState, "reroute", ActionListener.noop());
 
-<<<<<<< HEAD
-        logger.info("Reroute, nothing should change");
-        ClusterState newState = strategy.reroute(clusterState, "reroute", ActionListener.noop());
-        assertThat(newState, equalTo(clusterState));
-
-        logger.info("Start the backup shard");
-        newState = startInitializingShardsAndReroute(strategy, clusterState);
-        assertThat(newState, not(equalTo(clusterState)));
-        clusterState = newState;
-=======
         logger.info("Await all shards reallocate");
         clusterState = applyStartedShardsUntilNoChange(clusterState, strategy);
->>>>>>> 498a24b6
 
         assertThat(clusterState.routingTable().index("test").size(), equalTo(3));
         assertThat(clusterState.routingTable().index("test1").size(), equalTo(3));
