/*
 * Licensed to Elasticsearch under one or more contributor
 * license agreements. See the NOTICE file distributed with
 * this work for additional information regarding copyright
 * ownership. Elasticsearch licenses this file to you under
 * the Apache License, Version 2.0 (the "License"); you may
 * not use this file except in compliance with the License.
 * You may obtain a copy of the License at
 *
 *    http://www.apache.org/licenses/LICENSE-2.0
 *
 * Unless required by applicable law or agreed to in writing,
 * software distributed under the License is distributed on an
 * "AS IS" BASIS, WITHOUT WARRANTIES OR CONDITIONS OF ANY
 * KIND, either express or implied.  See the License for the
 * specific language governing permissions and limitations
 * under the License.
 */

package org.elasticsearch.painless;

import org.elasticsearch.painless.Definition.Cast;
import org.elasticsearch.painless.Definition.Sort;
import org.elasticsearch.painless.Definition.Type;
import org.objectweb.asm.ClassVisitor;
import org.objectweb.asm.Label;
import org.objectweb.asm.Opcodes;
import org.objectweb.asm.commons.GeneratorAdapter;
import org.objectweb.asm.commons.Method;

import java.util.ArrayDeque;
import java.util.ArrayList;
import java.util.Deque;
import java.util.List;

import static org.elasticsearch.painless.WriterConstants.CHAR_TO_STRING;
import static org.elasticsearch.painless.WriterConstants.DEF_ADD_CALL;
import static org.elasticsearch.painless.WriterConstants.DEF_AND_CALL;
import static org.elasticsearch.painless.WriterConstants.DEF_DIV_CALL;
import static org.elasticsearch.painless.WriterConstants.DEF_LSH_CALL;
import static org.elasticsearch.painless.WriterConstants.DEF_MUL_CALL;
import static org.elasticsearch.painless.WriterConstants.DEF_OR_CALL;
import static org.elasticsearch.painless.WriterConstants.DEF_REM_CALL;
import static org.elasticsearch.painless.WriterConstants.DEF_RSH_CALL;
import static org.elasticsearch.painless.WriterConstants.DEF_SUB_CALL;
import static org.elasticsearch.painless.WriterConstants.DEF_TO_BOOLEAN;
import static org.elasticsearch.painless.WriterConstants.DEF_TO_BYTE_EXPLICIT;
import static org.elasticsearch.painless.WriterConstants.DEF_TO_BYTE_IMPLICIT;
import static org.elasticsearch.painless.WriterConstants.DEF_TO_CHAR_EXPLICIT;
import static org.elasticsearch.painless.WriterConstants.DEF_TO_CHAR_IMPLICIT;
import static org.elasticsearch.painless.WriterConstants.DEF_TO_DOUBLE_EXPLICIT;
import static org.elasticsearch.painless.WriterConstants.DEF_TO_DOUBLE_IMPLICIT;
import static org.elasticsearch.painless.WriterConstants.DEF_TO_FLOAT_EXPLICIT;
import static org.elasticsearch.painless.WriterConstants.DEF_TO_FLOAT_IMPLICIT;
import static org.elasticsearch.painless.WriterConstants.DEF_TO_INT_EXPLICIT;
import static org.elasticsearch.painless.WriterConstants.DEF_TO_INT_IMPLICIT;
import static org.elasticsearch.painless.WriterConstants.DEF_TO_LONG_EXPLICIT;
import static org.elasticsearch.painless.WriterConstants.DEF_TO_LONG_IMPLICIT;
import static org.elasticsearch.painless.WriterConstants.DEF_TO_SHORT_EXPLICIT;
import static org.elasticsearch.painless.WriterConstants.DEF_TO_SHORT_IMPLICIT;
import static org.elasticsearch.painless.WriterConstants.DEF_TYPE;
import static org.elasticsearch.painless.WriterConstants.DEF_USH_CALL;
import static org.elasticsearch.painless.WriterConstants.DEF_XOR_CALL;
import static org.elasticsearch.painless.WriterConstants.INDY_STRING_CONCAT_BOOTSTRAP_HANDLE;
import static org.elasticsearch.painless.WriterConstants.MAX_INDY_STRING_CONCAT_ARGS;
import static org.elasticsearch.painless.WriterConstants.PAINLESS_ERROR_TYPE;
import static org.elasticsearch.painless.WriterConstants.STRINGBUILDER_APPEND_BOOLEAN;
import static org.elasticsearch.painless.WriterConstants.STRINGBUILDER_APPEND_CHAR;
import static org.elasticsearch.painless.WriterConstants.STRINGBUILDER_APPEND_DOUBLE;
import static org.elasticsearch.painless.WriterConstants.STRINGBUILDER_APPEND_FLOAT;
import static org.elasticsearch.painless.WriterConstants.STRINGBUILDER_APPEND_INT;
import static org.elasticsearch.painless.WriterConstants.STRINGBUILDER_APPEND_LONG;
import static org.elasticsearch.painless.WriterConstants.STRINGBUILDER_APPEND_OBJECT;
import static org.elasticsearch.painless.WriterConstants.STRINGBUILDER_APPEND_STRING;
import static org.elasticsearch.painless.WriterConstants.STRINGBUILDER_CONSTRUCTOR;
import static org.elasticsearch.painless.WriterConstants.STRINGBUILDER_TOSTRING;
import static org.elasticsearch.painless.WriterConstants.STRINGBUILDER_TYPE;
import static org.elasticsearch.painless.WriterConstants.STRING_TO_CHAR;
import static org.elasticsearch.painless.WriterConstants.STRING_TYPE;
import static org.elasticsearch.painless.WriterConstants.UTILITY_TYPE;

/**
 * Extension of {@link GeneratorAdapter} with some utility methods.
 * <p>
 * Set of methods used during the writing phase of compilation
 * shared by the nodes of the Painless tree.
 */
public final class MethodWriter extends GeneratorAdapter {

    private final Deque<List<org.objectweb.asm.Type>> stringConcatArgs = (INDY_STRING_CONCAT_BOOTSTRAP_HANDLE == null) ?
            null : new ArrayDeque<>();

    MethodWriter(int access, Method method, org.objectweb.asm.Type[] exceptions, ClassVisitor cv) {
        super(Opcodes.ASM5, cv.visitMethod(access, method.getName(), method.getDescriptor(), null, getInternalNames(exceptions)),
                access, method.getName(), method.getDescriptor());
    }

    private static String[] getInternalNames(final org.objectweb.asm.Type[] types) {
        if (types == null) {
            return null;
        }
        String[] names = new String[types.length];
        for (int i = 0; i < names.length; ++i) {
            names[i] = types[i].getInternalName();
        }
        return names;
    }

    public void writeLoopCounter(final int slot, final int count) {
        if (slot > -1) {
            final Label end = new Label();

            iinc(slot, -count);
            visitVarInsn(Opcodes.ILOAD, slot);
            push(0);
            ifICmp(GeneratorAdapter.GT, end);
            throwException(PAINLESS_ERROR_TYPE, "The maximum number of statements that can be executed in a loop has been reached.");
            mark(end);
        }
    }

    public void writeCast(final Cast cast) {
        if (cast != null) {
            final Type from = cast.from;
            final Type to = cast.to;

            if (from.sort == Sort.CHAR && to.sort == Sort.STRING) {
                invokeStatic(UTILITY_TYPE, CHAR_TO_STRING);
            } else if (from.sort == Sort.STRING && to.sort == Sort.CHAR) {
                invokeStatic(UTILITY_TYPE, STRING_TO_CHAR);
            } else if (cast.unboxFrom) {
                if (from.sort == Sort.DEF) {
                    if (cast.explicit) {
                        if      (to.sort == Sort.BOOL)   invokeStatic(DEF_TYPE, DEF_TO_BOOLEAN);
                        else if (to.sort == Sort.BYTE)   invokeStatic(DEF_TYPE, DEF_TO_BYTE_EXPLICIT);
                        else if (to.sort == Sort.SHORT)  invokeStatic(DEF_TYPE, DEF_TO_SHORT_EXPLICIT);
                        else if (to.sort == Sort.CHAR)   invokeStatic(DEF_TYPE, DEF_TO_CHAR_EXPLICIT);
                        else if (to.sort == Sort.INT)    invokeStatic(DEF_TYPE, DEF_TO_INT_EXPLICIT);
                        else if (to.sort == Sort.LONG)   invokeStatic(DEF_TYPE, DEF_TO_LONG_EXPLICIT);
                        else if (to.sort == Sort.FLOAT)  invokeStatic(DEF_TYPE, DEF_TO_FLOAT_EXPLICIT);
                        else if (to.sort == Sort.DOUBLE) invokeStatic(DEF_TYPE, DEF_TO_DOUBLE_EXPLICIT);
                        else throw new IllegalStateException("Illegal tree structure.");
                    } else {
                        if      (to.sort == Sort.BOOL)   invokeStatic(DEF_TYPE, DEF_TO_BOOLEAN);
                        else if (to.sort == Sort.BYTE)   invokeStatic(DEF_TYPE, DEF_TO_BYTE_IMPLICIT);
                        else if (to.sort == Sort.SHORT)  invokeStatic(DEF_TYPE, DEF_TO_SHORT_IMPLICIT);
                        else if (to.sort == Sort.CHAR)   invokeStatic(DEF_TYPE, DEF_TO_CHAR_IMPLICIT);
                        else if (to.sort == Sort.INT)    invokeStatic(DEF_TYPE, DEF_TO_INT_IMPLICIT);
                        else if (to.sort == Sort.LONG)   invokeStatic(DEF_TYPE, DEF_TO_LONG_IMPLICIT);
                        else if (to.sort == Sort.FLOAT)  invokeStatic(DEF_TYPE, DEF_TO_FLOAT_IMPLICIT);
                        else if (to.sort == Sort.DOUBLE) invokeStatic(DEF_TYPE, DEF_TO_DOUBLE_IMPLICIT);
                        else throw new IllegalStateException("Illegal tree structure.");
                    }
                } else {
                    unbox(from.type);
                    writeCast(from, to);
                }
            } else if (cast.unboxTo) {
                writeCast(from, to);
                unbox(to.type);
            } else if (cast.boxFrom) {
                box(from.type);
                writeCast(from, to);
            } else if (cast.boxTo) {
                writeCast(from, to);
                box(to.type);
            } else {
                writeCast(from, to);
            }
        }
    }

    private void writeCast(final Type from, final Type to) {
        if (from.equals(to)) {
            return;
        }

        if (from.sort.numeric && from.sort.primitive && to.sort.numeric && to.sort.primitive) {
            cast(from.type, to.type);
        } else {
            if (!to.clazz.isAssignableFrom(from.clazz)) {
                checkCast(to.type);
            }
        }
    }

    public void writeBranch(final Label tru, final Label fals) {
        if (tru != null) {
            visitJumpInsn(Opcodes.IFNE, tru);
        } else if (fals != null) {
            visitJumpInsn(Opcodes.IFEQ, fals);
        }
    }

    public void writeNewStrings() {
        if (INDY_STRING_CONCAT_BOOTSTRAP_HANDLE != null) {
            // Java 9+: we just push our argument collector onto deque
            stringConcatArgs.push(new ArrayList<>());
        } else {
            // Java 8: create a StringBuilder in bytecode
            newInstance(STRINGBUILDER_TYPE);
            dup();
            invokeConstructor(STRINGBUILDER_TYPE, STRINGBUILDER_CONSTRUCTOR);
        }
    }

    public void writeAppendStrings(final Type type) {
        if (INDY_STRING_CONCAT_BOOTSTRAP_HANDLE != null) {
            // Java 9+: record type information
            stringConcatArgs.peek().add(type.type);
            // prevent too many concat args.
            // If there are too many, do the actual concat:
            if (stringConcatArgs.peek().size() >= MAX_INDY_STRING_CONCAT_ARGS) {
                writeToStrings();
                writeNewStrings();
                // add the return value type as new first param for next concat:
                stringConcatArgs.peek().add(STRING_TYPE);
            }
        } else {
            // Java 8: push a StringBuilder append
            switch (type.sort) {
                case BOOL:   invokeVirtual(STRINGBUILDER_TYPE, STRINGBUILDER_APPEND_BOOLEAN); break;
                case CHAR:   invokeVirtual(STRINGBUILDER_TYPE, STRINGBUILDER_APPEND_CHAR);    break;
                case BYTE:
                case SHORT:
                case INT:    invokeVirtual(STRINGBUILDER_TYPE, STRINGBUILDER_APPEND_INT);     break;
                case LONG:   invokeVirtual(STRINGBUILDER_TYPE, STRINGBUILDER_APPEND_LONG);    break;
                case FLOAT:  invokeVirtual(STRINGBUILDER_TYPE, STRINGBUILDER_APPEND_FLOAT);   break;
                case DOUBLE: invokeVirtual(STRINGBUILDER_TYPE, STRINGBUILDER_APPEND_DOUBLE);  break;
                case STRING: invokeVirtual(STRINGBUILDER_TYPE, STRINGBUILDER_APPEND_STRING);  break;
                default:     invokeVirtual(STRINGBUILDER_TYPE, STRINGBUILDER_APPEND_OBJECT);
            }
        }
    }

    public void writeToStrings() {
        if (INDY_STRING_CONCAT_BOOTSTRAP_HANDLE != null) {
            // Java 9+: use type information and push invokeDynamic
            final String desc = org.objectweb.asm.Type.getMethodDescriptor(STRING_TYPE,
                    stringConcatArgs.pop().stream().toArray(org.objectweb.asm.Type[]::new));
            invokeDynamic("concat", desc, INDY_STRING_CONCAT_BOOTSTRAP_HANDLE);
        } else {
            // Java 8: call toString() on StringBuilder
            invokeVirtual(STRINGBUILDER_TYPE, STRINGBUILDER_TOSTRING);
        }
    }

    public void writeBinaryInstruction(final String location, final Type type, final Operation operation) {
        final Sort sort = type.sort;

        if ((sort == Sort.FLOAT || sort == Sort.DOUBLE) &&
                (operation == Operation.LSH || operation == Operation.USH ||
                operation == Operation.RSH || operation == Operation.BWAND ||
                operation == Operation.XOR || operation == Operation.BWOR)) {
            throw new IllegalStateException("Error " + location + ": Illegal tree structure.");
        }

        if (sort == Sort.DEF) {
            switch (operation) {
<<<<<<< HEAD
                case MUL:   invokeStatic(Definition.DEF_UTIL_TYPE.type, DEF_MUL_CALL); break;
                case DIV:   invokeStatic(Definition.DEF_UTIL_TYPE.type, DEF_DIV_CALL); break;
                case REM:   invokeStatic(Definition.DEF_UTIL_TYPE.type, DEF_REM_CALL); break;
                case ADD:   invokeStatic(Definition.DEF_UTIL_TYPE.type, DEF_ADD_CALL); break;
                case SUB:   invokeStatic(Definition.DEF_UTIL_TYPE.type, DEF_SUB_CALL); break;
                case LSH:   invokeStatic(Definition.DEF_UTIL_TYPE.type, DEF_LSH_CALL); break;
                case USH:   invokeStatic(Definition.DEF_UTIL_TYPE.type, DEF_RSH_CALL); break;
                case RSH:   invokeStatic(Definition.DEF_UTIL_TYPE.type, DEF_USH_CALL); break;
                case BWAND: invokeStatic(Definition.DEF_UTIL_TYPE.type, DEF_AND_CALL); break;
                case XOR:   invokeStatic(Definition.DEF_UTIL_TYPE.type, DEF_XOR_CALL); break;
                case BWOR:  invokeStatic(Definition.DEF_UTIL_TYPE.type, DEF_OR_CALL);  break;
=======
                case MUL:   invokeStatic(DEF_TYPE, DEF_MUL_CALL); break;
                case DIV:   invokeStatic(DEF_TYPE, DEF_DIV_CALL); break;
                case REM:   invokeStatic(DEF_TYPE, DEF_REM_CALL); break;
                case ADD:   invokeStatic(DEF_TYPE, DEF_ADD_CALL); break;
                case SUB:   invokeStatic(DEF_TYPE, DEF_SUB_CALL); break;
                case LSH:   invokeStatic(DEF_TYPE, DEF_LSH_CALL); break;
                case USH:   invokeStatic(DEF_TYPE, DEF_RSH_CALL); break;
                case RSH:   invokeStatic(DEF_TYPE, DEF_USH_CALL); break;
                case BWAND: invokeStatic(DEF_TYPE, DEF_AND_CALL); break;
                case XOR:   invokeStatic(DEF_TYPE, DEF_XOR_CALL); break;
                case BWOR:  invokeStatic(DEF_TYPE, DEF_OR_CALL);  break;
>>>>>>> 4e454439
                default:
                    throw new IllegalStateException("Error " + location + ": Illegal tree structure.");
            }
        } else {
            switch (operation) {
                case MUL:   math(GeneratorAdapter.MUL,  type.type); break;
                case DIV:   math(GeneratorAdapter.DIV,  type.type); break;
                case REM:   math(GeneratorAdapter.REM,  type.type); break;
                case ADD:   math(GeneratorAdapter.ADD,  type.type); break;
                case SUB:   math(GeneratorAdapter.SUB,  type.type); break;
                case LSH:   math(GeneratorAdapter.SHL,  type.type); break;
                case USH:   math(GeneratorAdapter.USHR, type.type); break;
                case RSH:   math(GeneratorAdapter.SHR,  type.type); break;
                case BWAND: math(GeneratorAdapter.AND,  type.type); break;
                case XOR:   math(GeneratorAdapter.XOR,  type.type); break;
                case BWOR:  math(GeneratorAdapter.OR,   type.type); break;
                default:
                    throw new IllegalStateException("Error " + location + ": Illegal tree structure.");
            }
        }
    }

    public void writeDup(final int size, final int xsize) {
        if (size == 1) {
            if (xsize == 2) {
                dupX2();
            } else if (xsize == 1) {
                dupX1();
            } else {
                dup();
            }
        } else if (size == 2) {
            if (xsize == 2) {
                dup2X2();
            } else if (xsize == 1) {
                dup2X1();
            } else {
                dup2();
            }
        }
    }

    public void writePop(final int size) {
        if (size == 1) {
            pop();
        } else if (size == 2) {
            pop2();
        }
    }

    @Override
    public void visitEnd() {
        if (stringConcatArgs != null && !stringConcatArgs.isEmpty()) {
            throw new IllegalStateException("String concat bytecode not completed.");
        }
        super.visitEnd();
    }

}<|MERGE_RESOLUTION|>--- conflicted
+++ resolved
@@ -58,7 +58,7 @@
 import static org.elasticsearch.painless.WriterConstants.DEF_TO_LONG_IMPLICIT;
 import static org.elasticsearch.painless.WriterConstants.DEF_TO_SHORT_EXPLICIT;
 import static org.elasticsearch.painless.WriterConstants.DEF_TO_SHORT_IMPLICIT;
-import static org.elasticsearch.painless.WriterConstants.DEF_TYPE;
+import static org.elasticsearch.painless.WriterConstants.DEF_UTIL_TYPE;
 import static org.elasticsearch.painless.WriterConstants.DEF_USH_CALL;
 import static org.elasticsearch.painless.WriterConstants.DEF_XOR_CALL;
 import static org.elasticsearch.painless.WriterConstants.INDY_STRING_CONCAT_BOOTSTRAP_HANDLE;
@@ -131,24 +131,24 @@
             } else if (cast.unboxFrom) {
                 if (from.sort == Sort.DEF) {
                     if (cast.explicit) {
-                        if      (to.sort == Sort.BOOL)   invokeStatic(DEF_TYPE, DEF_TO_BOOLEAN);
-                        else if (to.sort == Sort.BYTE)   invokeStatic(DEF_TYPE, DEF_TO_BYTE_EXPLICIT);
-                        else if (to.sort == Sort.SHORT)  invokeStatic(DEF_TYPE, DEF_TO_SHORT_EXPLICIT);
-                        else if (to.sort == Sort.CHAR)   invokeStatic(DEF_TYPE, DEF_TO_CHAR_EXPLICIT);
-                        else if (to.sort == Sort.INT)    invokeStatic(DEF_TYPE, DEF_TO_INT_EXPLICIT);
-                        else if (to.sort == Sort.LONG)   invokeStatic(DEF_TYPE, DEF_TO_LONG_EXPLICIT);
-                        else if (to.sort == Sort.FLOAT)  invokeStatic(DEF_TYPE, DEF_TO_FLOAT_EXPLICIT);
-                        else if (to.sort == Sort.DOUBLE) invokeStatic(DEF_TYPE, DEF_TO_DOUBLE_EXPLICIT);
+                        if      (to.sort == Sort.BOOL)   invokeStatic(DEF_UTIL_TYPE, DEF_TO_BOOLEAN);
+                        else if (to.sort == Sort.BYTE)   invokeStatic(DEF_UTIL_TYPE, DEF_TO_BYTE_EXPLICIT);
+                        else if (to.sort == Sort.SHORT)  invokeStatic(DEF_UTIL_TYPE, DEF_TO_SHORT_EXPLICIT);
+                        else if (to.sort == Sort.CHAR)   invokeStatic(DEF_UTIL_TYPE, DEF_TO_CHAR_EXPLICIT);
+                        else if (to.sort == Sort.INT)    invokeStatic(DEF_UTIL_TYPE, DEF_TO_INT_EXPLICIT);
+                        else if (to.sort == Sort.LONG)   invokeStatic(DEF_UTIL_TYPE, DEF_TO_LONG_EXPLICIT);
+                        else if (to.sort == Sort.FLOAT)  invokeStatic(DEF_UTIL_TYPE, DEF_TO_FLOAT_EXPLICIT);
+                        else if (to.sort == Sort.DOUBLE) invokeStatic(DEF_UTIL_TYPE, DEF_TO_DOUBLE_EXPLICIT);
                         else throw new IllegalStateException("Illegal tree structure.");
                     } else {
-                        if      (to.sort == Sort.BOOL)   invokeStatic(DEF_TYPE, DEF_TO_BOOLEAN);
-                        else if (to.sort == Sort.BYTE)   invokeStatic(DEF_TYPE, DEF_TO_BYTE_IMPLICIT);
-                        else if (to.sort == Sort.SHORT)  invokeStatic(DEF_TYPE, DEF_TO_SHORT_IMPLICIT);
-                        else if (to.sort == Sort.CHAR)   invokeStatic(DEF_TYPE, DEF_TO_CHAR_IMPLICIT);
-                        else if (to.sort == Sort.INT)    invokeStatic(DEF_TYPE, DEF_TO_INT_IMPLICIT);
-                        else if (to.sort == Sort.LONG)   invokeStatic(DEF_TYPE, DEF_TO_LONG_IMPLICIT);
-                        else if (to.sort == Sort.FLOAT)  invokeStatic(DEF_TYPE, DEF_TO_FLOAT_IMPLICIT);
-                        else if (to.sort == Sort.DOUBLE) invokeStatic(DEF_TYPE, DEF_TO_DOUBLE_IMPLICIT);
+                        if      (to.sort == Sort.BOOL)   invokeStatic(DEF_UTIL_TYPE, DEF_TO_BOOLEAN);
+                        else if (to.sort == Sort.BYTE)   invokeStatic(DEF_UTIL_TYPE, DEF_TO_BYTE_IMPLICIT);
+                        else if (to.sort == Sort.SHORT)  invokeStatic(DEF_UTIL_TYPE, DEF_TO_SHORT_IMPLICIT);
+                        else if (to.sort == Sort.CHAR)   invokeStatic(DEF_UTIL_TYPE, DEF_TO_CHAR_IMPLICIT);
+                        else if (to.sort == Sort.INT)    invokeStatic(DEF_UTIL_TYPE, DEF_TO_INT_IMPLICIT);
+                        else if (to.sort == Sort.LONG)   invokeStatic(DEF_UTIL_TYPE, DEF_TO_LONG_IMPLICIT);
+                        else if (to.sort == Sort.FLOAT)  invokeStatic(DEF_UTIL_TYPE, DEF_TO_FLOAT_IMPLICIT);
+                        else if (to.sort == Sort.DOUBLE) invokeStatic(DEF_UTIL_TYPE, DEF_TO_DOUBLE_IMPLICIT);
                         else throw new IllegalStateException("Illegal tree structure.");
                     }
                 } else {
@@ -257,31 +257,17 @@
 
         if (sort == Sort.DEF) {
             switch (operation) {
-<<<<<<< HEAD
-                case MUL:   invokeStatic(Definition.DEF_UTIL_TYPE.type, DEF_MUL_CALL); break;
-                case DIV:   invokeStatic(Definition.DEF_UTIL_TYPE.type, DEF_DIV_CALL); break;
-                case REM:   invokeStatic(Definition.DEF_UTIL_TYPE.type, DEF_REM_CALL); break;
-                case ADD:   invokeStatic(Definition.DEF_UTIL_TYPE.type, DEF_ADD_CALL); break;
-                case SUB:   invokeStatic(Definition.DEF_UTIL_TYPE.type, DEF_SUB_CALL); break;
-                case LSH:   invokeStatic(Definition.DEF_UTIL_TYPE.type, DEF_LSH_CALL); break;
-                case USH:   invokeStatic(Definition.DEF_UTIL_TYPE.type, DEF_RSH_CALL); break;
-                case RSH:   invokeStatic(Definition.DEF_UTIL_TYPE.type, DEF_USH_CALL); break;
-                case BWAND: invokeStatic(Definition.DEF_UTIL_TYPE.type, DEF_AND_CALL); break;
-                case XOR:   invokeStatic(Definition.DEF_UTIL_TYPE.type, DEF_XOR_CALL); break;
-                case BWOR:  invokeStatic(Definition.DEF_UTIL_TYPE.type, DEF_OR_CALL);  break;
-=======
-                case MUL:   invokeStatic(DEF_TYPE, DEF_MUL_CALL); break;
-                case DIV:   invokeStatic(DEF_TYPE, DEF_DIV_CALL); break;
-                case REM:   invokeStatic(DEF_TYPE, DEF_REM_CALL); break;
-                case ADD:   invokeStatic(DEF_TYPE, DEF_ADD_CALL); break;
-                case SUB:   invokeStatic(DEF_TYPE, DEF_SUB_CALL); break;
-                case LSH:   invokeStatic(DEF_TYPE, DEF_LSH_CALL); break;
-                case USH:   invokeStatic(DEF_TYPE, DEF_RSH_CALL); break;
-                case RSH:   invokeStatic(DEF_TYPE, DEF_USH_CALL); break;
-                case BWAND: invokeStatic(DEF_TYPE, DEF_AND_CALL); break;
-                case XOR:   invokeStatic(DEF_TYPE, DEF_XOR_CALL); break;
-                case BWOR:  invokeStatic(DEF_TYPE, DEF_OR_CALL);  break;
->>>>>>> 4e454439
+                case MUL:   invokeStatic(DEF_UTIL_TYPE, DEF_MUL_CALL); break;
+                case DIV:   invokeStatic(DEF_UTIL_TYPE, DEF_DIV_CALL); break;
+                case REM:   invokeStatic(DEF_UTIL_TYPE, DEF_REM_CALL); break;
+                case ADD:   invokeStatic(DEF_UTIL_TYPE, DEF_ADD_CALL); break;
+                case SUB:   invokeStatic(DEF_UTIL_TYPE, DEF_SUB_CALL); break;
+                case LSH:   invokeStatic(DEF_UTIL_TYPE, DEF_LSH_CALL); break;
+                case USH:   invokeStatic(DEF_UTIL_TYPE, DEF_RSH_CALL); break;
+                case RSH:   invokeStatic(DEF_UTIL_TYPE, DEF_USH_CALL); break;
+                case BWAND: invokeStatic(DEF_UTIL_TYPE, DEF_AND_CALL); break;
+                case XOR:   invokeStatic(DEF_UTIL_TYPE, DEF_XOR_CALL); break;
+                case BWOR:  invokeStatic(DEF_UTIL_TYPE, DEF_OR_CALL);  break;
                 default:
                     throw new IllegalStateException("Error " + location + ": Illegal tree structure.");
             }
