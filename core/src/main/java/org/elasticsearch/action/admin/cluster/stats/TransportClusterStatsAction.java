/*
 * Licensed to Elasticsearch under one or more contributor
 * license agreements. See the NOTICE file distributed with
 * this work for additional information regarding copyright
 * ownership. Elasticsearch licenses this file to you under
 * the Apache License, Version 2.0 (the "License"); you may
 * not use this file except in compliance with the License.
 * You may obtain a copy of the License at
 *
 *    http://www.apache.org/licenses/LICENSE-2.0
 *
 * Unless required by applicable law or agreed to in writing,
 * software distributed under the License is distributed on an
 * "AS IS" BASIS, WITHOUT WARRANTIES OR CONDITIONS OF ANY
 * KIND, either express or implied.  See the License for the
 * specific language governing permissions and limitations
 * under the License.
 */

package org.elasticsearch.action.admin.cluster.stats;

import org.elasticsearch.action.admin.cluster.node.info.NodeInfo;
import org.elasticsearch.action.admin.cluster.node.stats.NodeStats;
import org.elasticsearch.action.admin.indices.stats.CommonStats;
import org.elasticsearch.action.admin.indices.stats.CommonStatsFlags;
import org.elasticsearch.action.admin.indices.stats.ShardStats;
import org.elasticsearch.action.support.ActionFilters;
import org.elasticsearch.action.support.nodes.BaseNodeRequest;
import org.elasticsearch.action.support.nodes.TransportNodesAction;
import org.elasticsearch.cluster.ClusterName;
import org.elasticsearch.cluster.ClusterService;
import org.elasticsearch.cluster.health.ClusterHealthStatus;
import org.elasticsearch.cluster.health.ClusterStateHealth;
import org.elasticsearch.cluster.metadata.IndexNameExpressionResolver;
import org.elasticsearch.common.inject.Inject;
import org.elasticsearch.common.io.stream.StreamInput;
import org.elasticsearch.common.io.stream.StreamOutput;
import org.elasticsearch.common.settings.Settings;
import org.elasticsearch.index.IndexService;
import org.elasticsearch.index.shard.IndexShard;
import org.elasticsearch.indices.IndicesService;
import org.elasticsearch.node.service.NodeService;
import org.elasticsearch.threadpool.ThreadPool;
import org.elasticsearch.transport.TransportService;

import java.io.IOException;
import java.util.ArrayList;
import java.util.List;
import java.util.concurrent.atomic.AtomicReferenceArray;

/**
 *
 */
public class TransportClusterStatsAction extends TransportNodesAction<ClusterStatsRequest, ClusterStatsResponse,
        TransportClusterStatsAction.ClusterStatsNodeRequest, ClusterStatsNodeResponse> {

    private static final CommonStatsFlags SHARD_STATS_FLAGS = new CommonStatsFlags(CommonStatsFlags.Flag.Docs, CommonStatsFlags.Flag.Store,
            CommonStatsFlags.Flag.FieldData, CommonStatsFlags.Flag.QueryCache, CommonStatsFlags.Flag.Completion, CommonStatsFlags.Flag.Segments,
            CommonStatsFlags.Flag.Percolate);

    private final NodeService nodeService;
    private final IndicesService indicesService;


    @Inject
    public TransportClusterStatsAction(Settings settings, ClusterName clusterName, ThreadPool threadPool,
                                       ClusterService clusterService, TransportService transportService,
                                       NodeService nodeService, IndicesService indicesService,
                                       ActionFilters actionFilters, IndexNameExpressionResolver indexNameExpressionResolver) {
        super(settings, ClusterStatsAction.NAME, clusterName, threadPool, clusterService, transportService, actionFilters,
                indexNameExpressionResolver, ClusterStatsRequest::new, ClusterStatsNodeRequest::new, ThreadPool.Names.MANAGEMENT);
        this.nodeService = nodeService;
        this.indicesService = indicesService;
    }

    @Override
    protected ClusterStatsResponse newResponse(ClusterStatsRequest clusterStatsRequest, AtomicReferenceArray responses) {
        final List<ClusterStatsNodeResponse> nodeStats = new ArrayList<>(responses.length());
        for (int i = 0; i < responses.length(); i++) {
            Object resp = responses.get(i);
            if (resp instanceof ClusterStatsNodeResponse) {
                nodeStats.add((ClusterStatsNodeResponse) resp);
            }
        }
        return new ClusterStatsResponse(System.currentTimeMillis(), clusterName,
                clusterService.state().metaData().clusterUUID(), nodeStats.toArray(new ClusterStatsNodeResponse[nodeStats.size()]));
    }

    @Override
    protected ClusterStatsNodeRequest newNodeRequest(String nodeId, ClusterStatsRequest request) {
        return new ClusterStatsNodeRequest(nodeId, request);
    }

    @Override
    protected ClusterStatsNodeResponse newNodeResponse() {
        return new ClusterStatsNodeResponse();
    }

    @Override
    protected ClusterStatsNodeResponse nodeOperation(ClusterStatsNodeRequest nodeRequest) {
        NodeInfo nodeInfo = nodeService.info(false, true, false, true, false, true, false, true);
        NodeStats nodeStats = nodeService.stats(CommonStatsFlags.NONE, false, true, true, false, true, false, false, false, false, false);
        List<ShardStats> shardsStats = new ArrayList<>();
        for (IndexService indexService : indicesService) {
            for (IndexShard indexShard : indexService) {
                if (indexShard.routingEntry() != null && indexShard.routingEntry().active()) {
                    // only report on fully started shards
<<<<<<< HEAD
                    shardsStats.add(new ShardStats(indexShard.routingEntry(), indexShard.shardPath(),
                            new CommonStats(indexShard, SHARD_STATS_FLAGS), indexShard.commitStats(), indexShard.seqNoStats()));
=======
                    shardsStats.add(new ShardStats(indexShard.routingEntry(), indexShard.shardPath(), new CommonStats(indicesService.getIndicesQueryCache(), indexShard, SHARD_STATS_FLAGS), indexShard.commitStats()));
>>>>>>> b5aee207
                }
            }
        }

        ClusterHealthStatus clusterStatus = null;
        if (clusterService.state().nodes().localNodeMaster()) {
            clusterStatus = new ClusterStateHealth(clusterService.state()).getStatus();
        }

        return new ClusterStatsNodeResponse(nodeInfo.getNode(), clusterStatus, nodeInfo, nodeStats, shardsStats.toArray(new ShardStats[shardsStats.size()]));

    }

    @Override
    protected boolean accumulateExceptions() {
        return false;
    }

    public static class ClusterStatsNodeRequest extends BaseNodeRequest {

        ClusterStatsRequest request;

        public ClusterStatsNodeRequest() {
        }

        ClusterStatsNodeRequest(String nodeId, ClusterStatsRequest request) {
            super(nodeId);
            this.request = request;
        }

        @Override
        public void readFrom(StreamInput in) throws IOException {
            super.readFrom(in);
            request = new ClusterStatsRequest();
            request.readFrom(in);
        }

        @Override
        public void writeTo(StreamOutput out) throws IOException {
            super.writeTo(out);
            request.writeTo(out);
        }
    }
}<|MERGE_RESOLUTION|>--- conflicted
+++ resolved
@@ -105,12 +105,9 @@
             for (IndexShard indexShard : indexService) {
                 if (indexShard.routingEntry() != null && indexShard.routingEntry().active()) {
                     // only report on fully started shards
-<<<<<<< HEAD
                     shardsStats.add(new ShardStats(indexShard.routingEntry(), indexShard.shardPath(),
-                            new CommonStats(indexShard, SHARD_STATS_FLAGS), indexShard.commitStats(), indexShard.seqNoStats()));
-=======
-                    shardsStats.add(new ShardStats(indexShard.routingEntry(), indexShard.shardPath(), new CommonStats(indicesService.getIndicesQueryCache(), indexShard, SHARD_STATS_FLAGS), indexShard.commitStats()));
->>>>>>> b5aee207
+                            new CommonStats(indicesService.getIndicesQueryCache(), indexShard, SHARD_STATS_FLAGS), indexShard.commitStats(),
+                            indexShard.seqNoStats()));
                 }
             }
         }
