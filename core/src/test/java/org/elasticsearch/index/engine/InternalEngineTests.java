/*
 * Licensed to Elasticsearch under one or more contributor
 * license agreements. See the NOTICE file distributed with
 * this work for additional information regarding copyright
 * ownership. Elasticsearch licenses this file to you under
 * the Apache License, Version 2.0 (the "License"); you may
 * not use this file except in compliance with the License.
 * You may obtain a copy of the License at
 *
 *    http://www.apache.org/licenses/LICENSE-2.0
 *
 * Unless required by applicable law or agreed to in writing,
 * software distributed under the License is distributed on an
 * "AS IS" BASIS, WITHOUT WARRANTIES OR CONDITIONS OF ANY
 * KIND, either express or implied.  See the License for the
 * specific language governing permissions and limitations
 * under the License.
 */

package org.elasticsearch.index.engine;

import com.carrotsearch.hppc.cursors.ObjectObjectCursor;
import org.apache.logging.log4j.Level;
import org.apache.logging.log4j.LogManager;
import org.apache.logging.log4j.Logger;
import org.apache.logging.log4j.core.LogEvent;
import org.apache.logging.log4j.core.appender.AbstractAppender;
import org.apache.logging.log4j.core.filter.RegexFilter;
import org.apache.lucene.analysis.standard.StandardAnalyzer;
import org.apache.lucene.codecs.Codec;
import org.apache.lucene.document.Field;
import org.apache.lucene.document.NumericDocValuesField;
import org.apache.lucene.document.TextField;
import org.apache.lucene.index.CorruptIndexException;
import org.apache.lucene.index.DirectoryReader;
<<<<<<< HEAD
import org.apache.lucene.index.IndexCommit;
import org.apache.lucene.index.IndexReader;
=======
import org.apache.lucene.index.IndexWriter;
>>>>>>> 179dd885
import org.apache.lucene.index.IndexWriterConfig;
import org.apache.lucene.index.IndexableField;
import org.apache.lucene.index.KeepOnlyLastCommitDeletionPolicy;
import org.apache.lucene.index.LeafReader;
import org.apache.lucene.index.LeafReaderContext;
import org.apache.lucene.index.LiveIndexWriterConfig;
import org.apache.lucene.index.LogByteSizeMergePolicy;
import org.apache.lucene.index.LogDocMergePolicy;
import org.apache.lucene.index.MergePolicy;
import org.apache.lucene.index.NoDeletionPolicy;
import org.apache.lucene.index.NoMergePolicy;
import org.apache.lucene.index.NumericDocValues;
import org.apache.lucene.index.SnapshotDeletionPolicy;
import org.apache.lucene.index.Term;
import org.apache.lucene.index.TieredMergePolicy;
import org.apache.lucene.search.IndexSearcher;
import org.apache.lucene.search.MatchAllDocsQuery;
import org.apache.lucene.search.ReferenceManager;
import org.apache.lucene.search.TermQuery;
import org.apache.lucene.search.TopDocs;
import org.apache.lucene.search.TotalHitCountCollector;
import org.apache.lucene.store.AlreadyClosedException;
import org.apache.lucene.store.Directory;
import org.apache.lucene.store.MockDirectoryWrapper;
import org.apache.lucene.util.Bits;
import org.apache.lucene.util.FixedBitSet;
import org.apache.lucene.util.IOUtils;
import org.apache.lucene.util.TestUtil;
import org.elasticsearch.ElasticsearchException;
import org.elasticsearch.Version;
import org.elasticsearch.action.fieldstats.FieldStats;
import org.elasticsearch.action.index.IndexRequest;
import org.elasticsearch.action.support.TransportActions;
import org.elasticsearch.cluster.metadata.IndexMetaData;
import org.elasticsearch.common.Nullable;
import org.elasticsearch.common.bytes.BytesArray;
import org.elasticsearch.common.bytes.BytesReference;
import org.elasticsearch.common.io.FileSystemUtils;
import org.elasticsearch.common.logging.Loggers;
import org.elasticsearch.common.lucene.Lucene;
import org.elasticsearch.common.lucene.uid.Versions;
import org.elasticsearch.common.settings.Settings;
import org.elasticsearch.common.unit.TimeValue;
import org.elasticsearch.common.util.BigArrays;
import org.elasticsearch.index.Index;
import org.elasticsearch.index.IndexSettings;
import org.elasticsearch.index.VersionType;
<<<<<<< HEAD
=======
import org.elasticsearch.index.analysis.AnalyzerScope;
>>>>>>> 179dd885
import org.elasticsearch.index.analysis.IndexAnalyzers;
import org.elasticsearch.index.analysis.NamedAnalyzer;
import org.elasticsearch.index.codec.CodecService;
import org.elasticsearch.index.engine.Engine.Searcher;
import org.elasticsearch.index.mapper.ContentPath;
import org.elasticsearch.index.mapper.DocumentMapper;
import org.elasticsearch.index.mapper.DocumentMapperForType;
import org.elasticsearch.index.mapper.Mapper.BuilderContext;
import org.elasticsearch.index.mapper.MapperService;
import org.elasticsearch.index.mapper.Mapping;
import org.elasticsearch.index.mapper.MetadataFieldMapper;
import org.elasticsearch.index.mapper.ParseContext.Document;
import org.elasticsearch.index.mapper.ParsedDocument;
import org.elasticsearch.index.mapper.RootObjectMapper;
import org.elasticsearch.index.mapper.SourceFieldMapper;
import org.elasticsearch.index.mapper.UidFieldMapper;
import org.elasticsearch.index.mapper.internal.SeqNoFieldMapper;
import org.elasticsearch.index.seqno.SequenceNumbersService;
import org.elasticsearch.index.shard.DocsStats;
import org.elasticsearch.index.shard.IndexSearcherWrapper;
import org.elasticsearch.index.shard.ShardId;
import org.elasticsearch.index.shard.ShardUtils;
import org.elasticsearch.index.shard.TranslogRecoveryPerformer;
import org.elasticsearch.index.similarity.SimilarityService;
import org.elasticsearch.index.store.DirectoryService;
import org.elasticsearch.index.store.DirectoryUtils;
import org.elasticsearch.index.store.Store;
import org.elasticsearch.index.translog.Translog;
import org.elasticsearch.index.translog.TranslogConfig;
import org.elasticsearch.indices.IndicesModule;
import org.elasticsearch.indices.mapper.MapperRegistry;
import org.elasticsearch.test.DummyShardLock;
import org.elasticsearch.test.ESTestCase;
import org.elasticsearch.test.IndexSettingsModule;
import org.elasticsearch.test.OldIndexUtils;
import org.elasticsearch.threadpool.TestThreadPool;
import org.elasticsearch.threadpool.ThreadPool;
import org.hamcrest.MatcherAssert;
import org.junit.After;
import org.junit.Before;

import java.io.IOException;
import java.io.InputStream;
import java.nio.charset.Charset;
import java.nio.file.DirectoryStream;
import java.nio.file.Files;
import java.nio.file.Path;
import java.util.ArrayList;
import java.util.Arrays;
import java.util.Base64;
import java.util.Collections;
import java.util.HashSet;
import java.util.List;
import java.util.Locale;
import java.util.Map;
import java.util.Set;
import java.util.concurrent.BrokenBarrierException;
import java.util.concurrent.CountDownLatch;
import java.util.concurrent.CyclicBarrier;
import java.util.concurrent.atomic.AtomicBoolean;
import java.util.concurrent.atomic.AtomicInteger;
import java.util.concurrent.atomic.AtomicLong;
import java.util.concurrent.atomic.AtomicReference;
import java.util.function.Supplier;

import static java.util.Collections.emptyMap;
import static org.elasticsearch.index.engine.Engine.Operation.Origin.PRIMARY;
import static org.elasticsearch.index.engine.Engine.Operation.Origin.REPLICA;
import static org.hamcrest.CoreMatchers.instanceOf;
import static org.hamcrest.Matchers.containsString;
import static org.hamcrest.Matchers.equalTo;
import static org.hamcrest.Matchers.everyItem;
import static org.hamcrest.Matchers.greaterThan;
import static org.hamcrest.Matchers.greaterThanOrEqualTo;
import static org.hamcrest.Matchers.hasKey;
import static org.hamcrest.Matchers.lessThanOrEqualTo;
import static org.hamcrest.Matchers.not;
import static org.hamcrest.Matchers.notNullValue;
import static org.hamcrest.Matchers.nullValue;

public class InternalEngineTests extends ESTestCase {


    protected final ShardId shardId = new ShardId(new Index("index", "_na_"), 1);
    private static final IndexSettings INDEX_SETTINGS = IndexSettingsModule.newIndexSettings("index", Settings.EMPTY);

    protected ThreadPool threadPool;

    private Store store;
    private Store storeReplica;

    protected InternalEngine engine;
    protected InternalEngine replicaEngine;

    private IndexSettings defaultSettings;
    private String codecName;
    private Path primaryTranslogDir;
    private Path replicaTranslogDir;

    @Override
    @Before
    public void setUp() throws Exception {
        super.setUp();

        CodecService codecService = new CodecService(null, logger);
        String name = Codec.getDefault().getName();
        if (Arrays.asList(codecService.availableCodecs()).contains(name)) {
            // some codecs are read only so we only take the ones that we have in the service and randomly
            // selected by lucene test case.
            codecName = name;
        } else {
            codecName = "default";
        }
        defaultSettings = IndexSettingsModule.newIndexSettings("test", Settings.builder()
                .put(IndexSettings.INDEX_GC_DELETES_SETTING.getKey(), "1h") // make sure this doesn't kick in on us
                .put(EngineConfig.INDEX_CODEC_SETTING.getKey(), codecName)
                .put(IndexMetaData.SETTING_VERSION_CREATED, Version.CURRENT)
                .put(IndexSettings.MAX_REFRESH_LISTENERS_PER_SHARD.getKey(),
                        between(10, 10 * IndexSettings.MAX_REFRESH_LISTENERS_PER_SHARD.get(Settings.EMPTY)))
                .build()); // TODO randomize more settings
        threadPool = new TestThreadPool(getClass().getName());
        store = createStore();
        storeReplica = createStore();
        Lucene.cleanLuceneIndex(store.directory());
        Lucene.cleanLuceneIndex(storeReplica.directory());
        primaryTranslogDir = createTempDir("translog-primary");
        engine = createEngine(store, primaryTranslogDir);
        LiveIndexWriterConfig currentIndexWriterConfig = engine.getCurrentIndexWriterConfig();

        assertEquals(engine.config().getCodec().getName(), codecService.codec(codecName).getName());
        assertEquals(currentIndexWriterConfig.getCodec().getName(), codecService.codec(codecName).getName());
        if (randomBoolean()) {
            engine.config().setEnableGcDeletes(false);
        }
        replicaTranslogDir = createTempDir("translog-replica");
        replicaEngine = createEngine(storeReplica, replicaTranslogDir);
        currentIndexWriterConfig = replicaEngine.getCurrentIndexWriterConfig();

        assertEquals(replicaEngine.config().getCodec().getName(), codecService.codec(codecName).getName());
        assertEquals(currentIndexWriterConfig.getCodec().getName(), codecService.codec(codecName).getName());
        if (randomBoolean()) {
            engine.config().setEnableGcDeletes(false);
        }
    }

    public EngineConfig copy(EngineConfig config, EngineConfig.OpenMode openMode) {
        return new EngineConfig(openMode, config.getShardId(), config.getThreadPool(), config.getIndexSettings(), config.getWarmer(),
            config.getStore(), config.getDeletionPolicy(), config.getMergePolicy(), config.getAnalyzer(), config.getSimilarity(),
            new CodecService(null, logger), config.getEventListener(), config.getTranslogRecoveryPerformer(), config.getQueryCache(),
            config.getQueryCachingPolicy(), config.getTranslogConfig(), config.getFlushMergesAfter(), config.getRefreshListeners(),
            config.getMaxUnsafeAutoIdTimestamp());
    }

    @Override
    @After
    public void tearDown() throws Exception {
        super.tearDown();
        IOUtils.close(
                replicaEngine, storeReplica,
                engine, store);
        terminate(threadPool);
    }


    private Document testDocumentWithTextField() {
        Document document = testDocument();
        document.add(new TextField("value", "test", Field.Store.YES));
        return document;
    }

    private Document testDocument() {
        return new Document();
    }


    private ParsedDocument testParsedDocument(String uid, String id, String type, String routing, long timestamp, long ttl, Document document, BytesReference source, Mapping mappingUpdate) {
        Field uidField = new Field("_uid", uid, UidFieldMapper.Defaults.FIELD_TYPE);
        Field versionField = new NumericDocValuesField("_version", 0);
        Field seqNoField = new NumericDocValuesField("_seq_no", 0);
        document.add(uidField);
        document.add(versionField);
        document.add(seqNoField);
        return new ParsedDocument(versionField, seqNoField, id, type, routing, timestamp, ttl, Arrays.asList(document), source, mappingUpdate);
    }

    protected Store createStore() throws IOException {
        return createStore(newDirectory());
    }

    protected Store createStore(final Directory directory) throws IOException {
        final DirectoryService directoryService = new DirectoryService(shardId, INDEX_SETTINGS) {
            @Override
            public Directory newDirectory() throws IOException {
                return directory;
            }

            @Override
            public long throttleTimeInNanos() {
                return 0;
            }
        };
        return new Store(shardId, INDEX_SETTINGS, directoryService, new DummyShardLock(shardId));
    }

    protected Translog createTranslog() throws IOException {
        return createTranslog(primaryTranslogDir);
    }

    protected Translog createTranslog(Path translogPath) throws IOException {
        TranslogConfig translogConfig = new TranslogConfig(shardId, translogPath, INDEX_SETTINGS, BigArrays.NON_RECYCLING_INSTANCE);
        return new Translog(translogConfig, null, () -> SequenceNumbersService.UNASSIGNED_SEQ_NO);
    }

    protected SnapshotDeletionPolicy createSnapshotDeletionPolicy() {
        return new SnapshotDeletionPolicy(new KeepOnlyLastCommitDeletionPolicy());
    }

    protected InternalEngine createEngine(Store store, Path translogPath) throws IOException {
        return createEngine(defaultSettings, store, translogPath, newMergePolicy(), null);
    }

    protected InternalEngine createEngine(IndexSettings indexSettings, Store store, Path translogPath, MergePolicy mergePolicy) throws IOException {
        return createEngine(indexSettings, store, translogPath, mergePolicy, null);

    }
    protected InternalEngine createEngine(IndexSettings indexSettings, Store store, Path translogPath, MergePolicy mergePolicy, Supplier<IndexWriter> indexWriterSupplier) throws IOException {
        EngineConfig config = config(indexSettings, store, translogPath, mergePolicy, IndexRequest.UNSET_AUTO_GENERATED_TIMESTAMP, null);
        InternalEngine internalEngine = new InternalEngine(config) {
            @Override
            IndexWriter createWriter(boolean create) throws IOException {
                return (indexWriterSupplier != null) ? indexWriterSupplier.get() : super.createWriter(create);
            }
        };
        if (config.getOpenMode() == EngineConfig.OpenMode.OPEN_INDEX_AND_TRANSLOG) {
            internalEngine.recoverFromTranslog();
        }
        return internalEngine;
    }

    public EngineConfig config(IndexSettings indexSettings, Store store, Path translogPath, MergePolicy mergePolicy,
                               long maxUnsafeAutoIdTimestamp, ReferenceManager.RefreshListener refreshListener) {
        return config(indexSettings, store, translogPath, mergePolicy, createSnapshotDeletionPolicy(),
                      maxUnsafeAutoIdTimestamp, refreshListener);
    }

    public EngineConfig config(IndexSettings indexSettings, Store store, Path translogPath, MergePolicy mergePolicy,
                               SnapshotDeletionPolicy deletionPolicy, long maxUnsafeAutoIdTimestamp,
                               ReferenceManager.RefreshListener refreshListener) {
        IndexWriterConfig iwc = newIndexWriterConfig();
        TranslogConfig translogConfig = new TranslogConfig(shardId, translogPath, indexSettings, BigArrays.NON_RECYCLING_INSTANCE);
        final EngineConfig.OpenMode openMode;
        try {
            if (Lucene.indexExists(store.directory()) == false) {
                openMode = EngineConfig.OpenMode.CREATE_INDEX_AND_TRANSLOG;
            } else {
                openMode = EngineConfig.OpenMode.OPEN_INDEX_AND_TRANSLOG;
            }
        } catch (IOException e) {
            throw new ElasticsearchException("can't find index?", e);
        }
        Engine.EventListener listener = new Engine.EventListener() {
            @Override
            public void onFailedEngine(String reason, @Nullable Exception e) {
                // we don't need to notify anybody in this test
            }
        };
        EngineConfig config = new EngineConfig(openMode, shardId, threadPool, indexSettings, null, store, deletionPolicy,
                mergePolicy, iwc.getAnalyzer(), iwc.getSimilarity(), new CodecService(null, logger), listener,
                new TranslogHandler(shardId.getIndexName(), logger), IndexSearcher.getDefaultQueryCache(),
                IndexSearcher.getDefaultQueryCachingPolicy(), translogConfig, TimeValue.timeValueMinutes(5), refreshListener,
            maxUnsafeAutoIdTimestamp);

        return config;
    }

    private static final BytesReference B_1 = new BytesArray(new byte[]{1});
    private static final BytesReference B_2 = new BytesArray(new byte[]{2});
    private static final BytesReference B_3 = new BytesArray(new byte[]{3});
    private static final BytesArray SOURCE = new BytesArray("{}".getBytes(Charset.defaultCharset()));

    public void testSegments() throws Exception {
        try (Store store = createStore();
            Engine engine = createEngine(defaultSettings, store, createTempDir(), NoMergePolicy.INSTANCE)) {
            List<Segment> segments = engine.segments(false);
            assertThat(segments.isEmpty(), equalTo(true));
            assertThat(engine.segmentsStats(false).getCount(), equalTo(0L));
            assertThat(engine.segmentsStats(false).getMemoryInBytes(), equalTo(0L));

            // create two docs and refresh
            ParsedDocument doc = testParsedDocument("1", "1", "test", null, -1, -1, testDocumentWithTextField(), B_1, null);
            Engine.Index first = new Engine.Index(newUid("1"), doc);
            Engine.IndexResult firstResult = engine.index(first);
            ParsedDocument doc2 = testParsedDocument("2", "2", "test", null, -1, -1, testDocumentWithTextField(), B_2, null);
            Engine.Index second = new Engine.Index(newUid("2"), doc2);
            Engine.IndexResult secondResult = engine.index(second);
            assertThat(secondResult.getTranslogLocation(), greaterThan(firstResult.getTranslogLocation()));
            engine.refresh("test");

            segments = engine.segments(false);
            assertThat(segments.size(), equalTo(1));
            SegmentsStats stats = engine.segmentsStats(false);
            assertThat(stats.getCount(), equalTo(1L));
            assertThat(stats.getTermsMemoryInBytes(), greaterThan(0L));
            assertThat(stats.getStoredFieldsMemoryInBytes(), greaterThan(0L));
            assertThat(stats.getTermVectorsMemoryInBytes(), equalTo(0L));
            assertThat(stats.getNormsMemoryInBytes(), greaterThan(0L));
            assertThat(stats.getDocValuesMemoryInBytes(), greaterThan(0L));
            assertThat(segments.get(0).isCommitted(), equalTo(false));
            assertThat(segments.get(0).isSearch(), equalTo(true));
            assertThat(segments.get(0).getNumDocs(), equalTo(2));
            assertThat(segments.get(0).getDeletedDocs(), equalTo(0));
            assertThat(segments.get(0).isCompound(), equalTo(true));
            assertThat(segments.get(0).ramTree, nullValue());

            engine.flush();

            segments = engine.segments(false);
            assertThat(segments.size(), equalTo(1));
            assertThat(engine.segmentsStats(false).getCount(), equalTo(1L));
            assertThat(segments.get(0).isCommitted(), equalTo(true));
            assertThat(segments.get(0).isSearch(), equalTo(true));
            assertThat(segments.get(0).getNumDocs(), equalTo(2));
            assertThat(segments.get(0).getDeletedDocs(), equalTo(0));
            assertThat(segments.get(0).isCompound(), equalTo(true));

            ParsedDocument doc3 = testParsedDocument("3", "3", "test", null, -1, -1, testDocumentWithTextField(), B_3, null);
            engine.index(new Engine.Index(newUid("3"), doc3));
            engine.refresh("test");

            segments = engine.segments(false);
            assertThat(segments.size(), equalTo(2));
            assertThat(engine.segmentsStats(false).getCount(), equalTo(2L));
            assertThat(engine.segmentsStats(false).getTermsMemoryInBytes(), greaterThan(stats.getTermsMemoryInBytes()));
            assertThat(engine.segmentsStats(false).getStoredFieldsMemoryInBytes(), greaterThan(stats.getStoredFieldsMemoryInBytes()));
            assertThat(engine.segmentsStats(false).getTermVectorsMemoryInBytes(), equalTo(0L));
            assertThat(engine.segmentsStats(false).getNormsMemoryInBytes(), greaterThan(stats.getNormsMemoryInBytes()));
            assertThat(engine.segmentsStats(false).getDocValuesMemoryInBytes(), greaterThan(stats.getDocValuesMemoryInBytes()));
            assertThat(segments.get(0).getGeneration() < segments.get(1).getGeneration(), equalTo(true));
            assertThat(segments.get(0).isCommitted(), equalTo(true));
            assertThat(segments.get(0).isSearch(), equalTo(true));
            assertThat(segments.get(0).getNumDocs(), equalTo(2));
            assertThat(segments.get(0).getDeletedDocs(), equalTo(0));
            assertThat(segments.get(0).isCompound(), equalTo(true));


            assertThat(segments.get(1).isCommitted(), equalTo(false));
            assertThat(segments.get(1).isSearch(), equalTo(true));
            assertThat(segments.get(1).getNumDocs(), equalTo(1));
            assertThat(segments.get(1).getDeletedDocs(), equalTo(0));
            assertThat(segments.get(1).isCompound(), equalTo(true));


            engine.delete(new Engine.Delete("test", "1", newUid("1")));
            engine.refresh("test");

            segments = engine.segments(false);
            assertThat(segments.size(), equalTo(2));
            assertThat(engine.segmentsStats(false).getCount(), equalTo(2L));
            assertThat(segments.get(0).getGeneration() < segments.get(1).getGeneration(), equalTo(true));
            assertThat(segments.get(0).isCommitted(), equalTo(true));
            assertThat(segments.get(0).isSearch(), equalTo(true));
            assertThat(segments.get(0).getNumDocs(), equalTo(1));
            assertThat(segments.get(0).getDeletedDocs(), equalTo(1));
            assertThat(segments.get(0).isCompound(), equalTo(true));

            assertThat(segments.get(1).isCommitted(), equalTo(false));
            assertThat(segments.get(1).isSearch(), equalTo(true));
            assertThat(segments.get(1).getNumDocs(), equalTo(1));
            assertThat(segments.get(1).getDeletedDocs(), equalTo(0));
            assertThat(segments.get(1).isCompound(), equalTo(true));

            engine.onSettingsChanged();
            ParsedDocument doc4 = testParsedDocument("4", "4", "test", null, -1, -1, testDocumentWithTextField(), B_3, null);
            engine.index(new Engine.Index(newUid("4"), doc4));
            engine.refresh("test");

            segments = engine.segments(false);
            assertThat(segments.size(), equalTo(3));
            assertThat(engine.segmentsStats(false).getCount(), equalTo(3L));
            assertThat(segments.get(0).getGeneration() < segments.get(1).getGeneration(), equalTo(true));
            assertThat(segments.get(0).isCommitted(), equalTo(true));
            assertThat(segments.get(0).isSearch(), equalTo(true));
            assertThat(segments.get(0).getNumDocs(), equalTo(1));
            assertThat(segments.get(0).getDeletedDocs(), equalTo(1));
            assertThat(segments.get(0).isCompound(), equalTo(true));

            assertThat(segments.get(1).isCommitted(), equalTo(false));
            assertThat(segments.get(1).isSearch(), equalTo(true));
            assertThat(segments.get(1).getNumDocs(), equalTo(1));
            assertThat(segments.get(1).getDeletedDocs(), equalTo(0));
            assertThat(segments.get(1).isCompound(), equalTo(true));

            assertThat(segments.get(2).isCommitted(), equalTo(false));
            assertThat(segments.get(2).isSearch(), equalTo(true));
            assertThat(segments.get(2).getNumDocs(), equalTo(1));
            assertThat(segments.get(2).getDeletedDocs(), equalTo(0));
            assertThat(segments.get(2).isCompound(), equalTo(true));
        }
    }

    public void testVerboseSegments() throws Exception {
        try (Store store = createStore();
             Engine engine = createEngine(defaultSettings, store, createTempDir(), NoMergePolicy.INSTANCE)) {
            List<Segment> segments = engine.segments(true);
            assertThat(segments.isEmpty(), equalTo(true));

            ParsedDocument doc = testParsedDocument("1", "1", "test", null, -1, -1, testDocumentWithTextField(), B_1, null);
            engine.index(new Engine.Index(newUid("1"), doc));
            engine.refresh("test");

            segments = engine.segments(true);
            assertThat(segments.size(), equalTo(1));
            assertThat(segments.get(0).ramTree, notNullValue());

            ParsedDocument doc2 = testParsedDocument("2", "2", "test", null, -1, -1, testDocumentWithTextField(), B_2, null);
            engine.index(new Engine.Index(newUid("2"), doc2));
            engine.refresh("test");
            ParsedDocument doc3 = testParsedDocument("3", "3", "test", null, -1, -1, testDocumentWithTextField(), B_3, null);
            engine.index(new Engine.Index(newUid("3"), doc3));
            engine.refresh("test");

            segments = engine.segments(true);
            assertThat(segments.size(), equalTo(3));
            assertThat(segments.get(0).ramTree, notNullValue());
            assertThat(segments.get(1).ramTree, notNullValue());
            assertThat(segments.get(2).ramTree, notNullValue());
        }
    }

    public void testSegmentsWithMergeFlag() throws Exception {
        try (Store store = createStore();
            Engine engine = createEngine(defaultSettings, store, createTempDir(), new TieredMergePolicy())) {
            ParsedDocument doc = testParsedDocument("1", "1", "test", null, -1, -1, testDocument(), B_1, null);
            Engine.Index index = new Engine.Index(newUid("1"), doc);
            engine.index(index);
            engine.flush();
            assertThat(engine.segments(false).size(), equalTo(1));
            index = new Engine.Index(newUid("2"), doc);
            engine.index(index);
            engine.flush();
            List<Segment> segments = engine.segments(false);
            assertThat(segments.size(), equalTo(2));
            for (Segment segment : segments) {
                assertThat(segment.getMergeId(), nullValue());
            }
            index = new Engine.Index(newUid("3"), doc);
            engine.index(index);
            engine.flush();
            segments = engine.segments(false);
            assertThat(segments.size(), equalTo(3));
            for (Segment segment : segments) {
                assertThat(segment.getMergeId(), nullValue());
            }

            index = new Engine.Index(newUid("4"), doc);
            engine.index(index);
            engine.flush();
            final long gen1 = store.readLastCommittedSegmentsInfo().getGeneration();
            // now, optimize and wait for merges, see that we have no merge flag
            engine.forceMerge(true);

            for (Segment segment : engine.segments(false)) {
                assertThat(segment.getMergeId(), nullValue());
            }
            // we could have multiple underlying merges, so the generation may increase more than once
            assertTrue(store.readLastCommittedSegmentsInfo().getGeneration() > gen1);

            final boolean flush = randomBoolean();
            final long gen2 = store.readLastCommittedSegmentsInfo().getGeneration();
            engine.forceMerge(flush);
            for (Segment segment : engine.segments(false)) {
                assertThat(segment.getMergeId(), nullValue());
            }

            if (flush) {
                // we should have had just 1 merge, so last generation should be exact
                assertEquals(gen2, store.readLastCommittedSegmentsInfo().getLastGeneration());
            }
        }
    }

    public void testSegmentsStatsIncludingFileSizes() throws Exception {
        try (Store store = createStore();
            Engine engine = createEngine(defaultSettings, store, createTempDir(), NoMergePolicy.INSTANCE)) {
            assertThat(engine.segmentsStats(true).getFileSizes().size(), equalTo(0));

            ParsedDocument doc = testParsedDocument("1", "1", "test", null, -1, -1, testDocumentWithTextField(), B_1, null);
            engine.index(new Engine.Index(newUid("1"), doc));
            engine.refresh("test");

            SegmentsStats stats = engine.segmentsStats(true);
            assertThat(stats.getFileSizes().size(), greaterThan(0));
            assertThat(() -> stats.getFileSizes().valuesIt(), everyItem(greaterThan(0L)));

            ObjectObjectCursor<String, Long> firstEntry = stats.getFileSizes().iterator().next();

            ParsedDocument doc2 = testParsedDocument("2", "2", "test", null, -1, -1, testDocumentWithTextField(), B_2, null);
            engine.index(new Engine.Index(newUid("2"), doc2));
            engine.refresh("test");

            assertThat(engine.segmentsStats(true).getFileSizes().get(firstEntry.key), greaterThan(firstEntry.value));
        }
    }

    public void testCommitStats() throws IOException {
        InternalEngine engine = null;
        try {
            this.engine.close();

            final AtomicLong maxSeqNo = new AtomicLong(SequenceNumbersService.NO_OPS_PERFORMED);
            final AtomicLong localCheckpoint = new AtomicLong(SequenceNumbersService.NO_OPS_PERFORMED);
            final AtomicLong globalCheckpoint = new AtomicLong(SequenceNumbersService.UNASSIGNED_SEQ_NO);

            engine = new InternalEngine(copy(this.engine.config(), this.engine.config().getOpenMode())) {
                @Override
                public SequenceNumbersService seqNoService() {
                    return new SequenceNumbersService(
                        this.config().getShardId(),
                        this.config().getIndexSettings(),
                        maxSeqNo.get(),
                        localCheckpoint.get(),
                        globalCheckpoint.get());
                }
            };
            CommitStats stats1 = engine.commitStats();
            assertThat(stats1.getGeneration(), greaterThan(0L));
            assertThat(stats1.getId(), notNullValue());
            assertThat(stats1.getUserData(), hasKey(Translog.TRANSLOG_GENERATION_KEY));
            assertThat(stats1.getUserData(), hasKey(InternalEngine.LOCAL_CHECKPOINT_KEY));
            assertThat(
                Long.parseLong(stats1.getUserData().get(InternalEngine.LOCAL_CHECKPOINT_KEY)),
                equalTo(SequenceNumbersService.NO_OPS_PERFORMED));

            assertThat(stats1.getUserData(), hasKey(InternalEngine.MAX_SEQ_NO));
            assertThat(
                Long.parseLong(stats1.getUserData().get(InternalEngine.MAX_SEQ_NO)),
                equalTo(SequenceNumbersService.NO_OPS_PERFORMED));

            maxSeqNo.set(rarely() ? SequenceNumbersService.NO_OPS_PERFORMED : randomIntBetween(0, 1024));
            localCheckpoint.set(
                rarely() || maxSeqNo.get() == SequenceNumbersService.NO_OPS_PERFORMED ?
                    SequenceNumbersService.NO_OPS_PERFORMED : randomIntBetween(0, 1024));
            globalCheckpoint.set(rarely() || localCheckpoint.get() == SequenceNumbersService.NO_OPS_PERFORMED ?
                SequenceNumbersService.UNASSIGNED_SEQ_NO : randomIntBetween(0, (int) localCheckpoint.get()));

            engine.flush(true, true);

            CommitStats stats2 = engine.commitStats();
            assertThat(stats2.getGeneration(), greaterThan(stats1.getGeneration()));
            assertThat(stats2.getId(), notNullValue());
            assertThat(stats2.getId(), not(equalTo(stats1.getId())));
            assertThat(stats2.getUserData(), hasKey(Translog.TRANSLOG_GENERATION_KEY));
            assertThat(stats2.getUserData(), hasKey(Translog.TRANSLOG_UUID_KEY));
            assertThat(
                stats2.getUserData().get(Translog.TRANSLOG_GENERATION_KEY),
                not(equalTo(stats1.getUserData().get(Translog.TRANSLOG_GENERATION_KEY))));
            assertThat(stats2.getUserData().get(Translog.TRANSLOG_UUID_KEY), equalTo(stats1.getUserData().get(Translog.TRANSLOG_UUID_KEY)));
            assertThat(Long.parseLong(stats2.getUserData().get(InternalEngine.LOCAL_CHECKPOINT_KEY)), equalTo(localCheckpoint.get()));
            assertThat(stats2.getUserData(), hasKey(InternalEngine.MAX_SEQ_NO));
            assertThat(Long.parseLong(stats2.getUserData().get(InternalEngine.MAX_SEQ_NO)), equalTo(maxSeqNo.get()));
        } finally {
            IOUtils.close(engine);
        }
    }

    public void testIndexSearcherWrapper() throws Exception {
        final AtomicInteger counter = new AtomicInteger();
        IndexSearcherWrapper wrapper = new IndexSearcherWrapper() {

            @Override
            public DirectoryReader wrap(DirectoryReader reader) {
                counter.incrementAndGet();
                return reader;
            }

            @Override
            public IndexSearcher wrap(IndexSearcher searcher) throws EngineException {
                counter.incrementAndGet();
                return searcher;
            }
        };
        Store store = createStore();
        Path translog = createTempDir("translog-test");
        InternalEngine engine = createEngine(store, translog);
        engine.close();

        engine = new InternalEngine(copy(engine.config(), EngineConfig.OpenMode.OPEN_INDEX_AND_TRANSLOG));
        assertTrue(engine.isRecovering());
        engine.recoverFromTranslog();
        Engine.Searcher searcher = wrapper.wrap(engine.acquireSearcher("test"));
        assertThat(counter.get(), equalTo(2));
        searcher.close();
        IOUtils.close(store, engine);
    }

    public void testFlushIsDisabledDuringTranslogRecovery() throws IOException {
        assertFalse(engine.isRecovering());
        ParsedDocument doc = testParsedDocument("1", "1", "test", null, -1, -1, testDocumentWithTextField(), B_1, null);
        engine.index(new Engine.Index(newUid("1"), doc));
        engine.close();

        engine = new InternalEngine(copy(engine.config(), EngineConfig.OpenMode.OPEN_INDEX_AND_TRANSLOG));
        expectThrows(IllegalStateException.class, () -> engine.flush(true, true));
        assertTrue(engine.isRecovering());
        engine.recoverFromTranslog();
        assertFalse(engine.isRecovering());
        doc = testParsedDocument("2", "2", "test", null, -1, -1, testDocumentWithTextField(), B_1, null);
        engine.index(new Engine.Index(newUid("2"), doc));
        engine.flush();
    }

    public void testTranslogMultipleOperationsSameDocument() throws IOException {
        final int ops = randomIntBetween(1, 32);
        Engine initialEngine;
        final List<Engine.Operation> operations = new ArrayList<>();
        try {
            initialEngine = engine;
            for (int i = 0; i < ops; i++) {
                final ParsedDocument doc = testParsedDocument("1", "1", "test", null, -1, -1, testDocumentWithTextField(), SOURCE, null);
                if (randomBoolean()) {
                    final Engine.Index operation = new Engine.Index(newUid("test#1"), doc, SequenceNumbersService.UNASSIGNED_SEQ_NO, i, VersionType.EXTERNAL, Engine.Operation.Origin.PRIMARY, System.nanoTime(), -1, false);
                    operations.add(operation);
                    initialEngine.index(operation);
                } else {
<<<<<<< HEAD
                    final Engine.Delete operation = new Engine.Delete("test", "1", newUid("test#1"), SequenceNumbersService.UNASSIGNED_SEQ_NO, i, VersionType.EXTERNAL, Engine.Operation.Origin.PRIMARY, System.nanoTime(), false);
=======
                    final Engine.Delete operation = new Engine.Delete("test", "1", newUid("test#1"), i, VersionType.EXTERNAL, Engine.Operation.Origin.PRIMARY, System.nanoTime());
>>>>>>> 179dd885
                    operations.add(operation);
                    initialEngine.delete(operation);
                }
            }
        } finally {
            IOUtils.close(engine);
        }

        Engine recoveringEngine = null;
        try {
            recoveringEngine = new InternalEngine(copy(engine.config(), EngineConfig.OpenMode.OPEN_INDEX_AND_TRANSLOG));
            recoveringEngine.recoverFromTranslog();
            try (Engine.Searcher searcher = recoveringEngine.acquireSearcher("test")) {
                final TotalHitCountCollector collector = new TotalHitCountCollector();
                searcher.searcher().search(new MatchAllDocsQuery(), collector);
                assertThat(collector.getTotalHits(), equalTo(operations.get(operations.size() - 1) instanceof Engine.Delete ? 0 : 1));
            }
        } finally {
            IOUtils.close(recoveringEngine);
        }
    }

    public void testTranslogRecoveryDoesNotReplayIntoTranslog() throws IOException {
        final int docs = randomIntBetween(1, 32);
        Engine initialEngine = null;
        try {
            initialEngine = engine;
            for (int i = 0; i < docs; i++) {
                final String id = Integer.toString(i);
                final ParsedDocument doc = testParsedDocument(id, id, "test", null, -1, -1, testDocumentWithTextField(), SOURCE, null);
                initialEngine.index(new Engine.Index(newUid(id), doc));
            }
        } finally {
            IOUtils.close(initialEngine);
        }

        Engine recoveringEngine = null;
        try {
            final AtomicBoolean flushed = new AtomicBoolean();
            recoveringEngine = new InternalEngine(copy(initialEngine.config(), EngineConfig.OpenMode.OPEN_INDEX_AND_TRANSLOG)) {
                @Override
                public CommitId flush(boolean force, boolean waitIfOngoing) throws EngineException {
                    assertThat(getTranslog().totalOperations(), equalTo(docs));
                    final CommitId commitId = super.flush(force, waitIfOngoing);
                    flushed.set(true);
                    return commitId;
                }
            };

            assertThat(recoveringEngine.getTranslog().totalOperations(), equalTo(docs));
            recoveringEngine.recoverFromTranslog();
            assertTrue(flushed.get());
        } finally {
            IOUtils.close(recoveringEngine);
        }
    }

    public void testConcurrentGetAndFlush() throws Exception {
        ParsedDocument doc = testParsedDocument("1", "1", "test", null, -1, -1, testDocumentWithTextField(), B_1, null);
        engine.index(new Engine.Index(newUid("1"), doc));

        final AtomicReference<Engine.GetResult> latestGetResult = new AtomicReference<>();
        latestGetResult.set(engine.get(new Engine.Get(true, newUid("1"))));
        final AtomicBoolean flushFinished = new AtomicBoolean(false);
        final CyclicBarrier barrier = new CyclicBarrier(2);
        Thread getThread = new Thread() {
            @Override
            public void run() {
                try {
                    barrier.await();
                } catch (InterruptedException | BrokenBarrierException e) {
                    throw new RuntimeException(e);
                }
                while (flushFinished.get() == false) {
                    Engine.GetResult previousGetResult = latestGetResult.get();
                    if (previousGetResult != null) {
                        previousGetResult.release();
                    }
                    latestGetResult.set(engine.get(new Engine.Get(true, newUid("1"))));
                    if (latestGetResult.get().exists() == false) {
                        break;
                    }
                }
            }
        };
        getThread.start();
        barrier.await();
        engine.flush();
        flushFinished.set(true);
        getThread.join();
        assertTrue(latestGetResult.get().exists());
        latestGetResult.get().release();
    }

    public void testSimpleOperations() throws Exception {
        Engine.Searcher searchResult = engine.acquireSearcher("test");
        MatcherAssert.assertThat(searchResult, EngineSearcherTotalHitsMatcher.engineSearcherTotalHits(0));
        searchResult.close();

        // create a document
        Document document = testDocumentWithTextField();
        document.add(new Field(SourceFieldMapper.NAME, BytesReference.toBytes(B_1), SourceFieldMapper.Defaults.FIELD_TYPE));
        ParsedDocument doc = testParsedDocument("1", "1", "test", null, -1, -1, document, B_1, null);
        engine.index(new Engine.Index(newUid("1"), doc));

        // its not there...
        searchResult = engine.acquireSearcher("test");
        MatcherAssert.assertThat(searchResult, EngineSearcherTotalHitsMatcher.engineSearcherTotalHits(0));
        MatcherAssert.assertThat(searchResult, EngineSearcherTotalHitsMatcher.engineSearcherTotalHits(new TermQuery(new Term("value", "test")), 0));
        searchResult.close();

        // but, not there non realtime
        Engine.GetResult getResult = engine.get(new Engine.Get(false, newUid("1")));
        assertThat(getResult.exists(), equalTo(false));
        getResult.release();

        // but, we can still get it (in realtime)
        getResult = engine.get(new Engine.Get(true, newUid("1")));
        assertThat(getResult.exists(), equalTo(true));
        assertThat(getResult.docIdAndVersion(), notNullValue());
        getResult.release();

        // refresh and it should be there
        engine.refresh("test");

        // now its there...
        searchResult = engine.acquireSearcher("test");
        MatcherAssert.assertThat(searchResult, EngineSearcherTotalHitsMatcher.engineSearcherTotalHits(1));
        MatcherAssert.assertThat(searchResult, EngineSearcherTotalHitsMatcher.engineSearcherTotalHits(new TermQuery(new Term("value", "test")), 1));
        searchResult.close();

        // also in non realtime
        getResult = engine.get(new Engine.Get(false, newUid("1")));
        assertThat(getResult.exists(), equalTo(true));
        assertThat(getResult.docIdAndVersion(), notNullValue());
        getResult.release();

        // now do an update
        document = testDocument();
        document.add(new TextField("value", "test1", Field.Store.YES));
        document.add(new Field(SourceFieldMapper.NAME, BytesReference.toBytes(B_2), SourceFieldMapper.Defaults.FIELD_TYPE));
        doc = testParsedDocument("1", "1", "test", null, -1, -1, document, B_2, null);
        engine.index(new Engine.Index(newUid("1"), doc));

        // its not updated yet...
        searchResult = engine.acquireSearcher("test");
        MatcherAssert.assertThat(searchResult, EngineSearcherTotalHitsMatcher.engineSearcherTotalHits(1));
        MatcherAssert.assertThat(searchResult, EngineSearcherTotalHitsMatcher.engineSearcherTotalHits(new TermQuery(new Term("value", "test")), 1));
        MatcherAssert.assertThat(searchResult, EngineSearcherTotalHitsMatcher.engineSearcherTotalHits(new TermQuery(new Term("value", "test1")), 0));
        searchResult.close();

        // but, we can still get it (in realtime)
        getResult = engine.get(new Engine.Get(true, newUid("1")));
        assertThat(getResult.exists(), equalTo(true));
        assertThat(getResult.docIdAndVersion(), notNullValue());
        getResult.release();

        // refresh and it should be updated
        engine.refresh("test");

        searchResult = engine.acquireSearcher("test");
        MatcherAssert.assertThat(searchResult, EngineSearcherTotalHitsMatcher.engineSearcherTotalHits(1));
        MatcherAssert.assertThat(searchResult, EngineSearcherTotalHitsMatcher.engineSearcherTotalHits(new TermQuery(new Term("value", "test")), 0));
        MatcherAssert.assertThat(searchResult, EngineSearcherTotalHitsMatcher.engineSearcherTotalHits(new TermQuery(new Term("value", "test1")), 1));
        searchResult.close();

        // now delete
        engine.delete(new Engine.Delete("test", "1", newUid("1")));

        // its not deleted yet
        searchResult = engine.acquireSearcher("test");
        MatcherAssert.assertThat(searchResult, EngineSearcherTotalHitsMatcher.engineSearcherTotalHits(1));
        MatcherAssert.assertThat(searchResult, EngineSearcherTotalHitsMatcher.engineSearcherTotalHits(new TermQuery(new Term("value", "test")), 0));
        MatcherAssert.assertThat(searchResult, EngineSearcherTotalHitsMatcher.engineSearcherTotalHits(new TermQuery(new Term("value", "test1")), 1));
        searchResult.close();

        // but, get should not see it (in realtime)
        getResult = engine.get(new Engine.Get(true, newUid("1")));
        assertThat(getResult.exists(), equalTo(false));
        getResult.release();

        // refresh and it should be deleted
        engine.refresh("test");

        searchResult = engine.acquireSearcher("test");
        MatcherAssert.assertThat(searchResult, EngineSearcherTotalHitsMatcher.engineSearcherTotalHits(0));
        MatcherAssert.assertThat(searchResult, EngineSearcherTotalHitsMatcher.engineSearcherTotalHits(new TermQuery(new Term("value", "test")), 0));
        MatcherAssert.assertThat(searchResult, EngineSearcherTotalHitsMatcher.engineSearcherTotalHits(new TermQuery(new Term("value", "test1")), 0));
        searchResult.close();

        // add it back
        document = testDocumentWithTextField();
        document.add(new Field(SourceFieldMapper.NAME, BytesReference.toBytes(B_1), SourceFieldMapper.Defaults.FIELD_TYPE));
        doc = testParsedDocument("1", "1", "test", null, -1, -1, document, B_1, null);
        engine.index(new Engine.Index(newUid("1"), doc, Versions.MATCH_DELETED));

        // its not there...
        searchResult = engine.acquireSearcher("test");
        MatcherAssert.assertThat(searchResult, EngineSearcherTotalHitsMatcher.engineSearcherTotalHits(0));
        MatcherAssert.assertThat(searchResult, EngineSearcherTotalHitsMatcher.engineSearcherTotalHits(new TermQuery(new Term("value", "test")), 0));
        MatcherAssert.assertThat(searchResult, EngineSearcherTotalHitsMatcher.engineSearcherTotalHits(new TermQuery(new Term("value", "test1")), 0));
        searchResult.close();

        // refresh and it should be there
        engine.refresh("test");

        // now its there...
        searchResult = engine.acquireSearcher("test");
        MatcherAssert.assertThat(searchResult, EngineSearcherTotalHitsMatcher.engineSearcherTotalHits(1));
        MatcherAssert.assertThat(searchResult, EngineSearcherTotalHitsMatcher.engineSearcherTotalHits(new TermQuery(new Term("value", "test")), 1));
        MatcherAssert.assertThat(searchResult, EngineSearcherTotalHitsMatcher.engineSearcherTotalHits(new TermQuery(new Term("value", "test1")), 0));
        searchResult.close();

        // now flush
        engine.flush();

        // and, verify get (in real time)
        getResult = engine.get(new Engine.Get(true, newUid("1")));
        assertThat(getResult.exists(), equalTo(true));
        assertThat(getResult.docIdAndVersion(), notNullValue());
        getResult.release();

        // make sure we can still work with the engine
        // now do an update
        document = testDocument();
        document.add(new TextField("value", "test1", Field.Store.YES));
        doc = testParsedDocument("1", "1", "test", null, -1, -1, document, B_1, null);
        engine.index(new Engine.Index(newUid("1"), doc));

        // its not updated yet...
        searchResult = engine.acquireSearcher("test");
        MatcherAssert.assertThat(searchResult, EngineSearcherTotalHitsMatcher.engineSearcherTotalHits(1));
        MatcherAssert.assertThat(searchResult, EngineSearcherTotalHitsMatcher.engineSearcherTotalHits(new TermQuery(new Term("value", "test")), 1));
        MatcherAssert.assertThat(searchResult, EngineSearcherTotalHitsMatcher.engineSearcherTotalHits(new TermQuery(new Term("value", "test1")), 0));
        searchResult.close();

        // refresh and it should be updated
        engine.refresh("test");

        searchResult = engine.acquireSearcher("test");
        MatcherAssert.assertThat(searchResult, EngineSearcherTotalHitsMatcher.engineSearcherTotalHits(1));
        MatcherAssert.assertThat(searchResult, EngineSearcherTotalHitsMatcher.engineSearcherTotalHits(new TermQuery(new Term("value", "test")), 0));
        MatcherAssert.assertThat(searchResult, EngineSearcherTotalHitsMatcher.engineSearcherTotalHits(new TermQuery(new Term("value", "test1")), 1));
        searchResult.close();
    }

    public void testSearchResultRelease() throws Exception {
        Engine.Searcher searchResult = engine.acquireSearcher("test");
        MatcherAssert.assertThat(searchResult, EngineSearcherTotalHitsMatcher.engineSearcherTotalHits(0));
        searchResult.close();

        // create a document
        ParsedDocument doc = testParsedDocument("1", "1", "test", null, -1, -1, testDocumentWithTextField(), B_1, null);
        engine.index(new Engine.Index(newUid("1"), doc));

        // its not there...
        searchResult = engine.acquireSearcher("test");
        MatcherAssert.assertThat(searchResult, EngineSearcherTotalHitsMatcher.engineSearcherTotalHits(0));
        MatcherAssert.assertThat(searchResult, EngineSearcherTotalHitsMatcher.engineSearcherTotalHits(new TermQuery(new Term("value", "test")), 0));
        searchResult.close();

        // refresh and it should be there
        engine.refresh("test");

        // now its there...
        searchResult = engine.acquireSearcher("test");
        MatcherAssert.assertThat(searchResult, EngineSearcherTotalHitsMatcher.engineSearcherTotalHits(1));
        MatcherAssert.assertThat(searchResult, EngineSearcherTotalHitsMatcher.engineSearcherTotalHits(new TermQuery(new Term("value", "test")), 1));
        // don't release the search result yet...

        // delete, refresh and do a new search, it should not be there
        engine.delete(new Engine.Delete("test", "1", newUid("1")));
        engine.refresh("test");
        Engine.Searcher updateSearchResult = engine.acquireSearcher("test");
        MatcherAssert.assertThat(updateSearchResult, EngineSearcherTotalHitsMatcher.engineSearcherTotalHits(0));
        updateSearchResult.close();

        // the non release search result should not see the deleted yet...
        MatcherAssert.assertThat(searchResult, EngineSearcherTotalHitsMatcher.engineSearcherTotalHits(1));
        MatcherAssert.assertThat(searchResult, EngineSearcherTotalHitsMatcher.engineSearcherTotalHits(new TermQuery(new Term("value", "test")), 1));
        searchResult.close();
    }

    public void testSyncedFlush() throws IOException {
        try (Store store = createStore();
            Engine engine = new InternalEngine(config(defaultSettings, store, createTempDir(),
                     new LogByteSizeMergePolicy(), IndexRequest.UNSET_AUTO_GENERATED_TIMESTAMP, null))) {
            final String syncId = randomUnicodeOfCodepointLengthBetween(10, 20);
            ParsedDocument doc = testParsedDocument("1", "1", "test", null, -1, -1, testDocumentWithTextField(), B_1, null);
            engine.index(new Engine.Index(newUid("1"), doc));
            Engine.CommitId commitID = engine.flush();
            assertThat(commitID, equalTo(new Engine.CommitId(store.readLastCommittedSegmentsInfo().getId())));
            byte[] wrongBytes = Base64.getDecoder().decode(commitID.toString());
            wrongBytes[0] = (byte) ~wrongBytes[0];
            Engine.CommitId wrongId = new Engine.CommitId(wrongBytes);
            assertEquals("should fail to sync flush with wrong id (but no docs)", engine.syncFlush(syncId + "1", wrongId),
                    Engine.SyncedFlushResult.COMMIT_MISMATCH);
            engine.index(new Engine.Index(newUid("2"), doc));
            assertEquals("should fail to sync flush with right id but pending doc", engine.syncFlush(syncId + "2", commitID),
                    Engine.SyncedFlushResult.PENDING_OPERATIONS);
            commitID = engine.flush();
            assertEquals("should succeed to flush commit with right id and no pending doc", engine.syncFlush(syncId, commitID),
                    Engine.SyncedFlushResult.SUCCESS);
            assertEquals(store.readLastCommittedSegmentsInfo().getUserData().get(Engine.SYNC_COMMIT_ID), syncId);
            assertEquals(engine.getLastCommittedSegmentInfos().getUserData().get(Engine.SYNC_COMMIT_ID), syncId);
        }
    }

    public void testRenewSyncFlush() throws Exception {
        final int iters = randomIntBetween(2, 5); // run this a couple of times to get some coverage
        for (int i = 0; i < iters; i++) {
            try (Store store = createStore();
                 InternalEngine engine = new InternalEngine(config(defaultSettings, store, createTempDir(),
                         new LogDocMergePolicy(), IndexRequest.UNSET_AUTO_GENERATED_TIMESTAMP, null))) {
                final String syncId = randomUnicodeOfCodepointLengthBetween(10, 20);
                ParsedDocument doc = testParsedDocument("1", "1", "test", null, -1, -1, testDocumentWithTextField(), B_1, null);
                Engine.Index doc1 = new Engine.Index(newUid("1"), doc);
                engine.index(doc1);
                assertEquals(engine.getLastWriteNanos(), doc1.startTime());
                engine.flush();
                Engine.Index doc2 = new Engine.Index(newUid("2"), doc);
                engine.index(doc2);
                assertEquals(engine.getLastWriteNanos(), doc2.startTime());
                engine.flush();
                final boolean forceMergeFlushes = randomBoolean();
                if (forceMergeFlushes) {
                    engine.index(new Engine.Index(newUid("3"), doc, SequenceNumbersService.UNASSIGNED_SEQ_NO, Versions.MATCH_ANY, VersionType.INTERNAL, Engine.Operation.Origin.PRIMARY, System.nanoTime() - engine.engineConfig.getFlushMergesAfter().nanos(), -1, false));
                } else {
                    engine.index(new Engine.Index(newUid("3"), doc));
                }
                Engine.CommitId commitID = engine.flush();
                assertEquals("should succeed to flush commit with right id and no pending doc", engine.syncFlush(syncId, commitID),
                        Engine.SyncedFlushResult.SUCCESS);
                assertEquals(3, engine.segments(false).size());

                engine.forceMerge(forceMergeFlushes, 1, false, false, false);
                if (forceMergeFlushes == false) {
                    engine.refresh("make all segments visible");
                    assertEquals(4, engine.segments(false).size());
                    assertEquals(store.readLastCommittedSegmentsInfo().getUserData().get(Engine.SYNC_COMMIT_ID), syncId);
                    assertEquals(engine.getLastCommittedSegmentInfos().getUserData().get(Engine.SYNC_COMMIT_ID), syncId);
                    assertTrue(engine.tryRenewSyncCommit());
                    assertEquals(1, engine.segments(false).size());
                } else {
                    assertBusy(() -> assertEquals(1, engine.segments(false).size()));
                }
                assertEquals(store.readLastCommittedSegmentsInfo().getUserData().get(Engine.SYNC_COMMIT_ID), syncId);
                assertEquals(engine.getLastCommittedSegmentInfos().getUserData().get(Engine.SYNC_COMMIT_ID), syncId);

                if (randomBoolean()) {
                    Engine.Index doc4 = new Engine.Index(newUid("4"), doc);
                    engine.index(doc4);
                    assertEquals(engine.getLastWriteNanos(), doc4.startTime());
                } else {
                    Engine.Delete delete = new Engine.Delete(doc1.type(), doc1.id(), doc1.uid());
                    engine.delete(delete);
                    assertEquals(engine.getLastWriteNanos(), delete.startTime());
                }
                assertFalse(engine.tryRenewSyncCommit());
                engine.flush(false, true); // we might hit a concurrent flush from a finishing merge here - just wait if ongoing...
                assertNull(store.readLastCommittedSegmentsInfo().getUserData().get(Engine.SYNC_COMMIT_ID));
                assertNull(engine.getLastCommittedSegmentInfos().getUserData().get(Engine.SYNC_COMMIT_ID));
            }
        }
    }

    public void testSyncedFlushSurvivesEngineRestart() throws IOException {
        final String syncId = randomUnicodeOfCodepointLengthBetween(10, 20);
        ParsedDocument doc = testParsedDocument("1", "1", "test", null, -1, -1, testDocumentWithTextField(), B_1, null);
        engine.index(new Engine.Index(newUid("1"), doc));
        final Engine.CommitId commitID = engine.flush();
        assertEquals("should succeed to flush commit with right id and no pending doc", engine.syncFlush(syncId, commitID),
                Engine.SyncedFlushResult.SUCCESS);
        assertEquals(store.readLastCommittedSegmentsInfo().getUserData().get(Engine.SYNC_COMMIT_ID), syncId);
        assertEquals(engine.getLastCommittedSegmentInfos().getUserData().get(Engine.SYNC_COMMIT_ID), syncId);
        EngineConfig config = engine.config();
        if (randomBoolean()) {
            engine.close();
        } else {
            engine.flushAndClose();
        }
        engine = new InternalEngine(copy(config, randomFrom(EngineConfig.OpenMode.OPEN_INDEX_AND_TRANSLOG, EngineConfig.OpenMode.OPEN_INDEX_CREATE_TRANSLOG)));

        if (engine.config().getOpenMode() == EngineConfig.OpenMode.OPEN_INDEX_AND_TRANSLOG && randomBoolean()) {
            engine.recoverFromTranslog();
        }
        assertEquals(engine.config().getOpenMode().toString(), engine.getLastCommittedSegmentInfos().getUserData().get(Engine.SYNC_COMMIT_ID), syncId);
    }

    public void testSyncedFlushVanishesOnReplay() throws IOException {
        final String syncId = randomUnicodeOfCodepointLengthBetween(10, 20);
        ParsedDocument doc = testParsedDocument("1", "1", "test", null, -1, -1, testDocumentWithTextField(), B_1, null);
        engine.index(new Engine.Index(newUid("1"), doc));
        final Engine.CommitId commitID = engine.flush();
        assertEquals("should succeed to flush commit with right id and no pending doc", engine.syncFlush(syncId, commitID),
                Engine.SyncedFlushResult.SUCCESS);
        assertEquals(store.readLastCommittedSegmentsInfo().getUserData().get(Engine.SYNC_COMMIT_ID), syncId);
        assertEquals(engine.getLastCommittedSegmentInfos().getUserData().get(Engine.SYNC_COMMIT_ID), syncId);
        doc = testParsedDocument("2", "2", "test", null, -1, -1, testDocumentWithTextField(), new BytesArray("{}"), null);
        engine.index(new Engine.Index(newUid("2"), doc));
        EngineConfig config = engine.config();
        engine.close();
        engine = new InternalEngine(copy(config, EngineConfig.OpenMode.OPEN_INDEX_AND_TRANSLOG));
        engine.recoverFromTranslog();
        assertNull("Sync ID must be gone since we have a document to replay", engine.getLastCommittedSegmentInfos().getUserData().get(Engine.SYNC_COMMIT_ID));
    }

    public void testVersioningNewCreate() {
        ParsedDocument doc = testParsedDocument("1", "1", "test", null, -1, -1, testDocument(), B_1, null);
        Engine.Index create = new Engine.Index(newUid("1"), doc, Versions.MATCH_DELETED);
        Engine.IndexResult indexResult = engine.index(create);
        assertThat(indexResult.getVersion(), equalTo(1L));

<<<<<<< HEAD
        create = new Engine.Index(newUid("1"), doc, create.seqNo(), create.version(), create.versionType().versionTypeForReplicationAndRecovery(), REPLICA, 0, -1, false);
        replicaEngine.index(create);
        assertThat(create.version(), equalTo(1L));
=======
        create = new Engine.Index(newUid("1"), doc, indexResult.getVersion(), create.versionType().versionTypeForReplicationAndRecovery(), REPLICA, 0, -1, false);
        indexResult = replicaEngine.index(create);
        assertThat(indexResult.getVersion(), equalTo(1L));
>>>>>>> 179dd885
    }

    public void testVersioningNewIndex() {
        ParsedDocument doc = testParsedDocument("1", "1", "test", null, -1, -1, testDocument(), B_1, null);
        Engine.Index index = new Engine.Index(newUid("1"), doc);
        Engine.IndexResult indexResult = engine.index(index);
        assertThat(indexResult.getVersion(), equalTo(1L));

<<<<<<< HEAD
        index = new Engine.Index(newUid("1"), doc, index.seqNo(), index.version(), index.versionType().versionTypeForReplicationAndRecovery(), REPLICA, 0, -1, false);
        replicaEngine.index(index);
        assertThat(index.version(), equalTo(1L));
=======
        index = new Engine.Index(newUid("1"), doc, indexResult.getVersion(), index.versionType().versionTypeForReplicationAndRecovery(), REPLICA, 0, -1, false);
        indexResult = replicaEngine.index(index);
        assertThat(indexResult.getVersion(), equalTo(1L));
>>>>>>> 179dd885
    }

    public void testExternalVersioningNewIndex() {
        ParsedDocument doc = testParsedDocument("1", "1", "test", null, -1, -1, testDocument(), B_1, null);
<<<<<<< HEAD
        Engine.Index index = new Engine.Index(newUid("1"), doc, SequenceNumbersService.UNASSIGNED_SEQ_NO, 12, VersionType.EXTERNAL, PRIMARY, 0, -1, false);
        engine.index(index);
        assertThat(index.version(), equalTo(12L));

        index = new Engine.Index(newUid("1"), doc, index.seqNo(), index.version(), index.versionType().versionTypeForReplicationAndRecovery(), REPLICA, 0, -1, false);
        replicaEngine.index(index);
        assertThat(index.version(), equalTo(12L));
=======
        Engine.Index index = new Engine.Index(newUid("1"), doc, 12, VersionType.EXTERNAL, PRIMARY, 0, -1, false);
        Engine.IndexResult indexResult = engine.index(index);
        assertThat(indexResult.getVersion(), equalTo(12L));

        index = new Engine.Index(newUid("1"), doc, indexResult.getVersion(), index.versionType().versionTypeForReplicationAndRecovery(), REPLICA, 0, -1, false);
        indexResult = replicaEngine.index(index);
        assertThat(indexResult.getVersion(), equalTo(12L));
>>>>>>> 179dd885
    }

    public void testVersioningIndexConflict() {
        ParsedDocument doc = testParsedDocument("1", "1", "test", null, -1, -1, testDocument(), B_1, null);
        Engine.Index index = new Engine.Index(newUid("1"), doc);
        Engine.IndexResult indexResult = engine.index(index);
        assertThat(indexResult.getVersion(), equalTo(1L));

        index = new Engine.Index(newUid("1"), doc);
        indexResult = engine.index(index);
        assertThat(indexResult.getVersion(), equalTo(2L));

<<<<<<< HEAD
        index = new Engine.Index(newUid("1"), doc, SequenceNumbersService.UNASSIGNED_SEQ_NO, 1L, VersionType.INTERNAL, Engine.Operation.Origin.PRIMARY, 0, -1, false);
        try {
            engine.index(index);
            fail();
        } catch (VersionConflictEngineException e) {
            // all is well
        }

        // future versions should not work as well
        index = new Engine.Index(newUid("1"), doc, SequenceNumbersService.UNASSIGNED_SEQ_NO, 3L, VersionType.INTERNAL, PRIMARY, 0, -1, false);
        try {
            engine.index(index);
            fail();
        } catch (VersionConflictEngineException e) {
            // all is well
        }
=======
        index = new Engine.Index(newUid("1"), doc, 1L, VersionType.INTERNAL, Engine.Operation.Origin.PRIMARY, 0, -1, false);
        indexResult = engine.index(index);
        assertTrue(indexResult.hasFailure());
        assertThat(indexResult.getFailure(), instanceOf(VersionConflictEngineException.class));

        // future versions should not work as well
        index = new Engine.Index(newUid("1"), doc, 3L, VersionType.INTERNAL, PRIMARY, 0, -1, false);
        indexResult = engine.index(index);
        assertTrue(indexResult.hasFailure());
        assertThat(indexResult.getFailure(), instanceOf(VersionConflictEngineException.class));
>>>>>>> 179dd885
    }

    public void testExternalVersioningIndexConflict() {
        ParsedDocument doc = testParsedDocument("1", "1", "test", null, -1, -1, testDocument(), B_1, null);
<<<<<<< HEAD

        Engine.Index index = new Engine.Index(newUid("1"), doc, SequenceNumbersService.UNASSIGNED_SEQ_NO, 12, VersionType.EXTERNAL, PRIMARY, 0, -1, false);
        engine.index(index);
        assertThat(index.version(), equalTo(12L));

        index = new Engine.Index(newUid("1"), doc, SequenceNumbersService.UNASSIGNED_SEQ_NO, 14, VersionType.EXTERNAL, PRIMARY, 0, -1, false);
        engine.index(index);
        assertThat(index.version(), equalTo(14L));

        index = new Engine.Index(newUid("1"), doc, SequenceNumbersService.UNASSIGNED_SEQ_NO, 13, VersionType.EXTERNAL, PRIMARY, 0, -1, false);
        try {
            engine.index(index);
            fail();
        } catch (VersionConflictEngineException e) {
            // all is well
=======
        Engine.Index index = new Engine.Index(newUid("1"), doc, 12, VersionType.EXTERNAL, PRIMARY, 0, -1, false);
        Engine.IndexResult indexResult = engine.index(index);
        assertThat(indexResult.getVersion(), equalTo(12L));

        index = new Engine.Index(newUid("1"), doc, 14, VersionType.EXTERNAL, PRIMARY, 0, -1, false);
        indexResult = engine.index(index);
        assertThat(indexResult.getVersion(), equalTo(14L));

        index = new Engine.Index(newUid("1"), doc, 13, VersionType.EXTERNAL, PRIMARY, 0, -1, false);
        indexResult = engine.index(index);
        assertTrue(indexResult.hasFailure());
        assertThat(indexResult.getFailure(), instanceOf(VersionConflictEngineException.class));
    }

    public void testForceVersioningNotAllowedExceptForOlderIndices() throws Exception {
        ParsedDocument doc = testParsedDocument("1", "1", "test", null, -1, -1, testDocument(), B_1, null);
        Engine.Index index = new Engine.Index(newUid("1"), doc, 42, VersionType.FORCE, PRIMARY, 0, -1, false);

        Engine.IndexResult indexResult = engine.index(index);
        assertTrue(indexResult.hasFailure());
        assertThat(indexResult.getFailure(), instanceOf(IllegalArgumentException.class));
        assertThat(indexResult.getFailure().getMessage(), containsString("version type [FORCE] may not be used for indices created after 6.0"));

        IndexSettings oldIndexSettings = IndexSettingsModule.newIndexSettings("test", Settings.builder()
                .put(IndexMetaData.SETTING_VERSION_CREATED, Version.V_5_0_0_beta1)
                .build());
        try (Store store = createStore();
                Engine engine = createEngine(oldIndexSettings, store, createTempDir(), NoMergePolicy.INSTANCE)) {
            index = new Engine.Index(newUid("1"), doc, 84, VersionType.FORCE, PRIMARY, 0, -1, false);
            Engine.IndexResult result = engine.index(index);
            assertTrue(result.hasFailure());
            assertThat(result.getFailure(), instanceOf(IllegalArgumentException.class));
            assertThat(result.getFailure().getMessage(), containsString("version type [FORCE] may not be used for non-translog operations"));

            index = new Engine.Index(newUid("1"), doc, 84, VersionType.FORCE,
                    Engine.Operation.Origin.LOCAL_TRANSLOG_RECOVERY, 0, -1, false);
            result = engine.index(index);
            assertThat(result.getVersion(), equalTo(84L));
>>>>>>> 179dd885
        }
    }

    public void testVersioningIndexConflictWithFlush() {
        ParsedDocument doc = testParsedDocument("1", "1", "test", null, -1, -1, testDocument(), B_1, null);
        Engine.Index index = new Engine.Index(newUid("1"), doc);
        Engine.IndexResult indexResult = engine.index(index);
        assertThat(indexResult.getVersion(), equalTo(1L));

        index = new Engine.Index(newUid("1"), doc);
        indexResult = engine.index(index);
        assertThat(indexResult.getVersion(), equalTo(2L));

        engine.flush();

<<<<<<< HEAD
        index = new Engine.Index(newUid("1"), doc, SequenceNumbersService.UNASSIGNED_SEQ_NO, 1L, VersionType.INTERNAL, PRIMARY, 0, -1, false);
        try {
            engine.index(index);
            fail();
        } catch (VersionConflictEngineException e) {
            // all is well
        }

        // future versions should not work as well
        index = new Engine.Index(newUid("1"), doc, SequenceNumbersService.UNASSIGNED_SEQ_NO, 3L, VersionType.INTERNAL, PRIMARY, 0, -1, false);
        try {
            engine.index(index);
            fail();
        } catch (VersionConflictEngineException e) {
            // all is well
        }
=======
        index = new Engine.Index(newUid("1"), doc, 1L, VersionType.INTERNAL, PRIMARY, 0, -1, false);
        indexResult = engine.index(index);
        assertTrue(indexResult.hasFailure());
        assertThat(indexResult.getFailure(), instanceOf(VersionConflictEngineException.class));

        // future versions should not work as well
        index = new Engine.Index(newUid("1"), doc, 3L, VersionType.INTERNAL, PRIMARY, 0, -1, false);
        indexResult = engine.index(index);
        assertTrue(indexResult.hasFailure());
        assertThat(indexResult.getFailure(), instanceOf(VersionConflictEngineException.class));
>>>>>>> 179dd885
    }

    public void testExternalVersioningIndexConflictWithFlush() {
        ParsedDocument doc = testParsedDocument("1", "1", "test", null, -1, -1, testDocument(), B_1, null);
<<<<<<< HEAD
        Engine.Index index = new Engine.Index(newUid("1"), doc, SequenceNumbersService.UNASSIGNED_SEQ_NO, 12, VersionType.EXTERNAL, PRIMARY, 0, -1, false);
        engine.index(index);
        assertThat(index.version(), equalTo(12L));

        index = new Engine.Index(newUid("1"), doc, SequenceNumbersService.UNASSIGNED_SEQ_NO, 14, VersionType.EXTERNAL, PRIMARY, 0, -1, false);
        engine.index(index);
        assertThat(index.version(), equalTo(14L));

        engine.flush();

        index = new Engine.Index(newUid("1"), doc, SequenceNumbersService.UNASSIGNED_SEQ_NO, 13, VersionType.EXTERNAL, PRIMARY, 0, -1, false);
        try {
            engine.index(index);
            fail();
        } catch (VersionConflictEngineException e) {
            // all is well
        }
=======
        Engine.Index index = new Engine.Index(newUid("1"), doc, 12, VersionType.EXTERNAL, PRIMARY, 0, -1, false);
        Engine.IndexResult indexResult = engine.index(index);
        assertThat(indexResult.getVersion(), equalTo(12L));

        index = new Engine.Index(newUid("1"), doc, 14, VersionType.EXTERNAL, PRIMARY, 0, -1, false);
        indexResult = engine.index(index);
        assertThat(indexResult.getVersion(), equalTo(14L));

        engine.flush();

        index = new Engine.Index(newUid("1"), doc, 13, VersionType.EXTERNAL, PRIMARY, 0, -1, false);
        indexResult = engine.index(index);
        assertTrue(indexResult.hasFailure());
        assertThat(indexResult.getFailure(), instanceOf(VersionConflictEngineException.class));
>>>>>>> 179dd885
    }

    public void testForceMerge() throws IOException {
        try (Store store = createStore();
            Engine engine = new InternalEngine(config(defaultSettings, store, createTempDir(),
                     new LogByteSizeMergePolicy(), IndexRequest.UNSET_AUTO_GENERATED_TIMESTAMP, null))) { // use log MP here we test some behavior in ESMP
            int numDocs = randomIntBetween(10, 100);
            for (int i = 0; i < numDocs; i++) {
                ParsedDocument doc = testParsedDocument(Integer.toString(i), Integer.toString(i), "test", null, -1, -1, testDocument(), B_1, null);
                Engine.Index index = new Engine.Index(newUid(Integer.toString(i)), doc);
                engine.index(index);
                engine.refresh("test");
            }
            try (Engine.Searcher test = engine.acquireSearcher("test")) {
                assertEquals(numDocs, test.reader().numDocs());
            }
            engine.forceMerge(true, 1, false, false, false);
            assertEquals(engine.segments(true).size(), 1);

            ParsedDocument doc = testParsedDocument(Integer.toString(0), Integer.toString(0), "test", null, -1, -1, testDocument(), B_1, null);
            Engine.Index index = new Engine.Index(newUid(Integer.toString(0)), doc);
            engine.delete(new Engine.Delete(index.type(), index.id(), index.uid()));
            engine.forceMerge(true, 10, true, false, false); //expunge deletes

            assertEquals(engine.segments(true).size(), 1);
            try (Engine.Searcher test = engine.acquireSearcher("test")) {
                assertEquals(numDocs - 1, test.reader().numDocs());
                assertEquals(engine.config().getMergePolicy().toString(), numDocs - 1, test.reader().maxDoc());
            }

            doc = testParsedDocument(Integer.toString(1), Integer.toString(1), "test", null, -1, -1, testDocument(), B_1, null);
            index = new Engine.Index(newUid(Integer.toString(1)), doc);
            engine.delete(new Engine.Delete(index.type(), index.id(), index.uid()));
            engine.forceMerge(true, 10, false, false, false); //expunge deletes

            assertEquals(engine.segments(true).size(), 1);
            try (Engine.Searcher test = engine.acquireSearcher("test")) {
                assertEquals(numDocs - 2, test.reader().numDocs());
                assertEquals(numDocs - 1, test.reader().maxDoc());
            }
        }
    }

    public void testForceMergeAndClose() throws IOException, InterruptedException {
        int numIters = randomIntBetween(2, 10);
        for (int j = 0; j < numIters; j++) {
            try (Store store = createStore()) {
                final InternalEngine engine = createEngine(store, createTempDir());
                final CountDownLatch startGun = new CountDownLatch(1);
                final CountDownLatch indexed = new CountDownLatch(1);

                Thread thread = new Thread() {
                    @Override
                    public void run() {
                        try {
                            try {
                                startGun.await();
                            } catch (InterruptedException e) {
                                throw new RuntimeException(e);
                            }
                            int i = 0;
                            while (true) {
                                int numDocs = randomIntBetween(1, 20);
                                for (int j = 0; j < numDocs; j++) {
                                    i++;
                                    ParsedDocument doc = testParsedDocument(Integer.toString(i), Integer.toString(i), "test", null, -1, -1, testDocument(), B_1, null);
                                    Engine.Index index = new Engine.Index(newUid(Integer.toString(i)), doc);
                                    engine.index(index);
                                }
                                engine.refresh("test");
                                indexed.countDown();
                                try {
                                    engine.forceMerge(randomBoolean(), 1, false, randomBoolean(), randomBoolean());
                                } catch (IOException e) {
                                    return;
                                }
                            }
                        } catch (AlreadyClosedException | EngineClosedException ex) {
                            // fine
                        }
                    }
                };

                thread.start();
                startGun.countDown();
                int someIters = randomIntBetween(1, 10);
                for (int i = 0; i < someIters; i++) {
                    engine.forceMerge(randomBoolean(), 1, false, randomBoolean(), randomBoolean());
                }
                indexed.await();
                IOUtils.close(engine);
                thread.join();
            }
        }

    }

    public void testVersioningDeleteConflict() {
        ParsedDocument doc = testParsedDocument("1", "1", "test", null, -1, -1, testDocument(), B_1, null);
        Engine.Index index = new Engine.Index(newUid("1"), doc);
        Engine.IndexResult indexResult = engine.index(index);
        assertThat(indexResult.getVersion(), equalTo(1L));

        index = new Engine.Index(newUid("1"), doc);
        indexResult = engine.index(index);
        assertThat(indexResult.getVersion(), equalTo(2L));

<<<<<<< HEAD
        Engine.Delete delete = new Engine.Delete("test", "1", newUid("1"), SequenceNumbersService.UNASSIGNED_SEQ_NO, 1L, VersionType.INTERNAL, PRIMARY, 0, false);
        try {
            engine.delete(delete);
            fail();
        } catch (VersionConflictEngineException e) {
            // all is well
        }

        // future versions should not work as well
        delete = new Engine.Delete("test", "1", newUid("1"), SequenceNumbersService.UNASSIGNED_SEQ_NO, 3L, VersionType.INTERNAL, PRIMARY, 0, false);
        try {
            engine.delete(delete);
            fail();
        } catch (VersionConflictEngineException e) {
            // all is well
        }

        // now actually delete
        delete = new Engine.Delete("test", "1", newUid("1"), SequenceNumbersService.UNASSIGNED_SEQ_NO, 2L, VersionType.INTERNAL, PRIMARY, 0, false);
        engine.delete(delete);
        assertThat(delete.version(), equalTo(3L));

        // now check if we can index to a delete doc with version
        index = new Engine.Index(newUid("1"), doc, SequenceNumbersService.UNASSIGNED_SEQ_NO, 2L, VersionType.INTERNAL, PRIMARY, 0, -1, false);
        try {
            engine.index(index);
            fail();
        } catch (VersionConflictEngineException e) {
            // all is well
        }

        // we shouldn't be able to create as well
        Engine.Index create = new Engine.Index(newUid("1"), doc, SequenceNumbersService.UNASSIGNED_SEQ_NO, Versions.MATCH_DELETED, VersionType.INTERNAL, PRIMARY, 0, -1, false);
        try {
            engine.index(create);
        } catch (VersionConflictEngineException e) {
            // all is well
        }
=======
        Engine.Delete delete = new Engine.Delete("test", "1", newUid("1"), 1L, VersionType.INTERNAL, PRIMARY, 0);
        Engine.DeleteResult result = engine.delete(delete);
        assertTrue(result.hasFailure());
        assertThat(result.getFailure(), instanceOf(VersionConflictEngineException.class));

        // future versions should not work as well
        delete = new Engine.Delete("test", "1", newUid("1"), 3L, VersionType.INTERNAL, PRIMARY, 0);
        result = engine.delete(delete);
        assertTrue(result.hasFailure());
        assertThat(result.getFailure(), instanceOf(VersionConflictEngineException.class));

        // now actually delete
        delete = new Engine.Delete("test", "1", newUid("1"), 2L, VersionType.INTERNAL, PRIMARY, 0);
        result = engine.delete(delete);
        assertThat(result.getVersion(), equalTo(3L));

        // now check if we can index to a delete doc with version
        index = new Engine.Index(newUid("1"), doc, 2L, VersionType.INTERNAL, PRIMARY, 0, -1, false);
        indexResult = engine.index(index);
        assertTrue(indexResult.hasFailure());
        assertThat(indexResult.getFailure(), instanceOf(VersionConflictEngineException.class));
>>>>>>> 179dd885
    }

    public void testVersioningDeleteConflictWithFlush() {
        ParsedDocument doc = testParsedDocument("1", "1", "test", null, -1, -1, testDocument(), B_1, null);
        Engine.Index index = new Engine.Index(newUid("1"), doc);
        Engine.IndexResult indexResult = engine.index(index);
        assertThat(indexResult.getVersion(), equalTo(1L));

        index = new Engine.Index(newUid("1"), doc);
        indexResult = engine.index(index);
        assertThat(indexResult.getVersion(), equalTo(2L));

        engine.flush();

<<<<<<< HEAD
        Engine.Delete delete = new Engine.Delete("test", "1", newUid("1"), SequenceNumbersService.UNASSIGNED_SEQ_NO, 1L, VersionType.INTERNAL, PRIMARY, 0, false);
        try {
            engine.delete(delete);
            fail();
        } catch (VersionConflictEngineException e) {
            // all is well
        }

        // future versions should not work as well
        delete = new Engine.Delete("test", "1", newUid("1"), SequenceNumbersService.UNASSIGNED_SEQ_NO, 3L, VersionType.INTERNAL, PRIMARY, 0, false);
        try {
            engine.delete(delete);
            fail();
        } catch (VersionConflictEngineException e) {
            // all is well
        }
=======
        Engine.Delete delete = new Engine.Delete("test", "1", newUid("1"), 1L, VersionType.INTERNAL, PRIMARY, 0);
        Engine.DeleteResult deleteResult = engine.delete(delete);
        assertTrue(deleteResult.hasFailure());
        assertThat(deleteResult.getFailure(), instanceOf(VersionConflictEngineException.class));

        // future versions should not work as well
        delete = new Engine.Delete("test", "1", newUid("1"), 3L, VersionType.INTERNAL, PRIMARY, 0);
        deleteResult = engine.delete(delete);
        assertTrue(deleteResult.hasFailure());
        assertThat(deleteResult.getFailure(), instanceOf(VersionConflictEngineException.class));
>>>>>>> 179dd885

        engine.flush();

        // now actually delete
<<<<<<< HEAD
        delete = new Engine.Delete("test", "1", newUid("1"), SequenceNumbersService.UNASSIGNED_SEQ_NO, 2L, VersionType.INTERNAL, PRIMARY, 0, false);
        engine.delete(delete);
        assertThat(delete.version(), equalTo(3L));
=======
        delete = new Engine.Delete("test", "1", newUid("1"), 2L, VersionType.INTERNAL, PRIMARY, 0);
        deleteResult = engine.delete(delete);
        assertThat(deleteResult.getVersion(), equalTo(3L));
>>>>>>> 179dd885

        engine.flush();

        // now check if we can index to a delete doc with version
<<<<<<< HEAD
        index = new Engine.Index(newUid("1"), doc, SequenceNumbersService.UNASSIGNED_SEQ_NO, 2L, VersionType.INTERNAL, PRIMARY, 0, -1, false);
        try {
            engine.index(index);
            fail();
        } catch (VersionConflictEngineException e) {
            // all is well
        }

        // we shouldn't be able to create as well
        Engine.Index create = new Engine.Index(newUid("1"), doc, SequenceNumbersService.UNASSIGNED_SEQ_NO, Versions.MATCH_DELETED, VersionType.INTERNAL, PRIMARY, 0, -1, false);
        try {
            engine.index(create);
        } catch (VersionConflictEngineException e) {
            // all is well
        }
=======
        index = new Engine.Index(newUid("1"), doc, 2L, VersionType.INTERNAL, PRIMARY, 0, -1, false);
        indexResult = engine.index(index);
        assertTrue(indexResult.hasFailure());
        assertThat(indexResult.getFailure(), instanceOf(VersionConflictEngineException.class));
>>>>>>> 179dd885
    }

    public void testVersioningCreateExistsException() {
        ParsedDocument doc = testParsedDocument("1", "1", "test", null, -1, -1, testDocument(), B_1, null);
<<<<<<< HEAD
        Engine.Index create = new Engine.Index(newUid("1"), doc, SequenceNumbersService.UNASSIGNED_SEQ_NO, Versions.MATCH_DELETED, VersionType.INTERNAL, PRIMARY, 0, -1, false);
        engine.index(create);
        assertThat(create.version(), equalTo(1L));

        create = new Engine.Index(newUid("1"), doc, SequenceNumbersService.UNASSIGNED_SEQ_NO, Versions.MATCH_DELETED, VersionType.INTERNAL, PRIMARY, 0, -1, false);
        try {
            engine.index(create);
            fail();
        } catch (VersionConflictEngineException e) {
            // all is well
        }
=======
        Engine.Index create = new Engine.Index(newUid("1"), doc, Versions.MATCH_DELETED, VersionType.INTERNAL, PRIMARY, 0, -1, false);
        Engine.IndexResult indexResult = engine.index(create);
        assertThat(indexResult.getVersion(), equalTo(1L));

        create = new Engine.Index(newUid("1"), doc, Versions.MATCH_DELETED, VersionType.INTERNAL, PRIMARY, 0, -1, false);
        indexResult = engine.index(create);
        assertTrue(indexResult.hasFailure());
        assertThat(indexResult.getFailure(), instanceOf(VersionConflictEngineException.class));
>>>>>>> 179dd885
    }

    public void testVersioningCreateExistsExceptionWithFlush() {
        ParsedDocument doc = testParsedDocument("1", "1", "test", null, -1, -1, testDocument(), B_1, null);
<<<<<<< HEAD
        Engine.Index create = new Engine.Index(newUid("1"), doc, SequenceNumbersService.UNASSIGNED_SEQ_NO, Versions.MATCH_DELETED, VersionType.INTERNAL, PRIMARY, 0, -1, false);
        engine.index(create);
        assertThat(create.version(), equalTo(1L));

        engine.flush();

        create = new Engine.Index(newUid("1"), doc, SequenceNumbersService.UNASSIGNED_SEQ_NO, Versions.MATCH_DELETED, VersionType.INTERNAL, PRIMARY, 0, -1, false);
        try {
            engine.index(create);
            fail();
        } catch (VersionConflictEngineException e) {
            // all is well
        }
=======
        Engine.Index create = new Engine.Index(newUid("1"), doc, Versions.MATCH_DELETED, VersionType.INTERNAL, PRIMARY, 0, -1, false);
        Engine.IndexResult indexResult = engine.index(create);
        assertThat(indexResult.getVersion(), equalTo(1L));

        engine.flush();

        create = new Engine.Index(newUid("1"), doc, Versions.MATCH_DELETED, VersionType.INTERNAL, PRIMARY, 0, -1, false);
        indexResult = engine.index(create);
        assertTrue(indexResult.hasFailure());
        assertThat(indexResult.getFailure(), instanceOf(VersionConflictEngineException.class));
>>>>>>> 179dd885
    }

    public void testVersioningReplicaConflict1() {
        ParsedDocument doc = testParsedDocument("1", "1", "test", null, -1, -1, testDocument(), B_1, null);
        Engine.Index index = new Engine.Index(newUid("1"), doc);
        Engine.IndexResult indexResult = engine.index(index);
        assertThat(indexResult.getVersion(), equalTo(1L));

        index = new Engine.Index(newUid("1"), doc);
        indexResult = engine.index(index);
        assertThat(indexResult.getVersion(), equalTo(2L));

        // apply the second index to the replica, should work fine
<<<<<<< HEAD
        index = new Engine.Index(newUid("1"), doc, index.seqNo(), index.version(), VersionType.INTERNAL.versionTypeForReplicationAndRecovery(), REPLICA,  0, -1, false);
        replicaEngine.index(index);
        assertThat(index.version(), equalTo(2L));

        // now, the old one should not work
        index = new Engine.Index(newUid("1"), doc, index.seqNo(), 1L, VersionType.INTERNAL.versionTypeForReplicationAndRecovery(), REPLICA, 0, -1, false);

        try {
            replicaEngine.index(index);
            fail();
        } catch (VersionConflictEngineException e) {
            // all is well
        }

        // second version on replica should fail as well
        try {
            index = new Engine.Index(newUid("1"), doc, index.seqNo(), 2L
                    , VersionType.INTERNAL.versionTypeForReplicationAndRecovery(), REPLICA, 0, -1, false);
            replicaEngine.index(index);
            assertThat(index.version(), equalTo(2L));
        } catch (VersionConflictEngineException e) {
            // all is well
        }
=======
        index = new Engine.Index(newUid("1"), doc, indexResult.getVersion(), VersionType.INTERNAL.versionTypeForReplicationAndRecovery(), REPLICA,  0, -1, false);
        indexResult = replicaEngine.index(index);
        assertThat(indexResult.getVersion(), equalTo(2L));

        // now, the old one should not work
        index = new Engine.Index(newUid("1"), doc, 1L, VersionType.INTERNAL.versionTypeForReplicationAndRecovery(), REPLICA, 0, -1, false);
        indexResult = replicaEngine.index(index);
        assertTrue(indexResult.hasFailure());
        assertThat(indexResult.getFailure(), instanceOf(VersionConflictEngineException.class));

        // second version on replica should fail as well
        index = new Engine.Index(newUid("1"), doc, 2L
                , VersionType.INTERNAL.versionTypeForReplicationAndRecovery(), REPLICA, 0, -1, false);
        indexResult = replicaEngine.index(index);
        assertThat(indexResult.getVersion(), equalTo(2L));
        assertThat(indexResult.getFailure(), instanceOf(VersionConflictEngineException.class));
>>>>>>> 179dd885
    }

    public void testVersioningReplicaConflict2() {
        ParsedDocument doc = testParsedDocument("1", "1", "test", null, -1, -1, testDocument(), B_1, null);
        Engine.Index index = new Engine.Index(newUid("1"), doc);
        Engine.IndexResult indexResult = engine.index(index);
        assertThat(indexResult.getVersion(), equalTo(1L));

        // apply the first index to the replica, should work fine
        index = new Engine.Index(newUid("1"), doc, index.seqNo(), 1L
                , VersionType.INTERNAL.versionTypeForReplicationAndRecovery(), REPLICA, 0, -1, false);
        indexResult = replicaEngine.index(index);
        assertThat(indexResult.getVersion(), equalTo(1L));

        // index it again
        index = new Engine.Index(newUid("1"), doc);
        indexResult = engine.index(index);
        assertThat(indexResult.getVersion(), equalTo(2L));

        // now delete it
        Engine.Delete delete = new Engine.Delete("test", "1", newUid("1"));
        Engine.DeleteResult deleteResult = engine.delete(delete);
        assertThat(deleteResult.getVersion(), equalTo(3L));

        // apply the delete on the replica (skipping the second index)
<<<<<<< HEAD
        delete = new Engine.Delete("test", "1", newUid("1"), delete.seqNo(), 3L
                , VersionType.INTERNAL.versionTypeForReplicationAndRecovery(), REPLICA, 0, false);
        replicaEngine.delete(delete);
        assertThat(delete.version(), equalTo(3L));

        // second time delete with same version should fail
        try {
            delete = new Engine.Delete("test", "1", newUid("1"), delete.seqNo(), 3L
                    , VersionType.INTERNAL.versionTypeForReplicationAndRecovery(), REPLICA, 0, false);
            replicaEngine.delete(delete);
            fail("excepted VersionConflictEngineException to be thrown");
        } catch (VersionConflictEngineException e) {
            // all is well
        }

        // now do the second index on the replica, it should fail
        try {
            index = new Engine.Index(newUid("1"), doc, index.seqNo(), 2L, VersionType.INTERNAL.versionTypeForReplicationAndRecovery(), REPLICA, 0, -1, false);
            replicaEngine.index(index);
            fail("excepted VersionConflictEngineException to be thrown");
        } catch (VersionConflictEngineException e) {
            // all is well
        }
=======
        delete = new Engine.Delete("test", "1", newUid("1"), 3L
                , VersionType.INTERNAL.versionTypeForReplicationAndRecovery(), REPLICA, 0);
        deleteResult = replicaEngine.delete(delete);
        assertThat(deleteResult.getVersion(), equalTo(3L));

        // second time delete with same version should fail
        delete = new Engine.Delete("test", "1", newUid("1"), 3L
                , VersionType.INTERNAL.versionTypeForReplicationAndRecovery(), REPLICA, 0);
        deleteResult = replicaEngine.delete(delete);
        assertTrue(deleteResult.hasFailure());
        assertThat(deleteResult.getFailure(), instanceOf(VersionConflictEngineException.class));

        // now do the second index on the replica, it should fail
        index = new Engine.Index(newUid("1"), doc, 2L, VersionType.INTERNAL.versionTypeForReplicationAndRecovery(), REPLICA, 0, -1, false);
        indexResult = replicaEngine.index(index);
        assertTrue(indexResult.hasFailure());
        assertThat(indexResult.getFailure(), instanceOf(VersionConflictEngineException.class));
>>>>>>> 179dd885
    }

    public void testBasicCreatedFlag() {
        ParsedDocument doc = testParsedDocument("1", "1", "test", null, -1, -1, testDocument(), B_1, null);
        Engine.Index index = new Engine.Index(newUid("1"), doc);
        Engine.IndexResult indexResult = engine.index(index);
        assertTrue(indexResult.isCreated());

        index = new Engine.Index(newUid("1"), doc);
        indexResult = engine.index(index);
        assertFalse(indexResult.isCreated());

        engine.delete(new Engine.Delete(null, "1", newUid("1")));

        index = new Engine.Index(newUid("1"), doc);
        indexResult = engine.index(index);
        assertTrue(indexResult.isCreated());
    }

    public void testCreatedFlagAfterFlush() {
        ParsedDocument doc = testParsedDocument("1", "1", "test", null, -1, -1, testDocument(), B_1, null);
        Engine.Index index = new Engine.Index(newUid("1"), doc);
        Engine.IndexResult indexResult = engine.index(index);
        assertTrue(indexResult.isCreated());

        engine.delete(new Engine.Delete(null, "1", newUid("1")));

        engine.flush();

        index = new Engine.Index(newUid("1"), doc);
        indexResult = engine.index(index);
        assertTrue(indexResult.isCreated());
    }

    private static class MockAppender extends AbstractAppender {
        public boolean sawIndexWriterMessage;

        public boolean sawIndexWriterIFDMessage;

        public MockAppender(final String name) throws IllegalAccessException {
            super(name, RegexFilter.createFilter(".*(\n.*)*", new String[0], false, null, null), null);
        }

        @Override
        public void append(LogEvent event) {
            final String formattedMessage = event.getMessage().getFormattedMessage();
            if (event.getLevel() == Level.TRACE && event.getMarker().getName().contains("[index][1] ")) {
                if (event.getLoggerName().endsWith(".IW") &&
                    formattedMessage.contains("IW: apply all deletes during flush")) {
                    sawIndexWriterMessage = true;
                }
                if (event.getLoggerName().endsWith(".IFD")) {
                    sawIndexWriterIFDMessage = true;
                }
            }
        }
    }

    // #5891: make sure IndexWriter's infoStream output is
    // sent to lucene.iw with log level TRACE:

    public void testIndexWriterInfoStream() throws IllegalAccessException {
        assumeFalse("who tests the tester?", VERBOSE);
        MockAppender mockAppender = new MockAppender("testIndexWriterInfoStream");
        mockAppender.start();

        Logger rootLogger = LogManager.getRootLogger();
        Level savedLevel = rootLogger.getLevel();
        Loggers.addAppender(rootLogger, mockAppender);
        Loggers.setLevel(rootLogger, Level.DEBUG);
        rootLogger = LogManager.getRootLogger();

        try {
            // First, with DEBUG, which should NOT log IndexWriter output:
            ParsedDocument doc = testParsedDocument("1", "1", "test", null, -1, -1, testDocumentWithTextField(), B_1, null);
            engine.index(new Engine.Index(newUid("1"), doc));
            engine.flush();
            assertFalse(mockAppender.sawIndexWriterMessage);

            // Again, with TRACE, which should log IndexWriter output:
            Loggers.setLevel(rootLogger, Level.TRACE);
            engine.index(new Engine.Index(newUid("2"), doc));
            engine.flush();
            assertTrue(mockAppender.sawIndexWriterMessage);

        } finally {
            Loggers.removeAppender(rootLogger, mockAppender);
            mockAppender.stop();
            Loggers.setLevel(rootLogger, savedLevel);
        }
    }

    public void testSeqNoAndCheckpoints() throws IOException {
        final int opCount = randomIntBetween(1, 256);
        long primarySeqNo = SequenceNumbersService.NO_OPS_PERFORMED;
        final String[] ids = new String[]{"1", "2", "3"};
        final Set<String> indexedIds = new HashSet<>();
        long localCheckpoint = SequenceNumbersService.NO_OPS_PERFORMED;
        long replicaLocalCheckpoint = SequenceNumbersService.NO_OPS_PERFORMED;
        long globalCheckpoint = SequenceNumbersService.UNASSIGNED_SEQ_NO;
        long maxSeqNo = SequenceNumbersService.NO_OPS_PERFORMED;
        InternalEngine initialEngine = null;

        try {
            initialEngine = engine;
            initialEngine
                .seqNoService()
                .updateAllocationIdsFromMaster(new HashSet<>(Arrays.asList("primary", "replica")), Collections.emptySet());
            for (int op = 0; op < opCount; op++) {
                final String id;
                boolean versionConflict = false;
                // mostly index, sometimes delete
                if (rarely() && indexedIds.isEmpty() == false) {
                    // we have some docs indexed, so delete one of them
                    id = randomFrom(indexedIds);
                    final Engine.Delete delete = new Engine.Delete(
                        "test", id, newUid("test#" + id), SequenceNumbersService.UNASSIGNED_SEQ_NO,
                        rarely() ? 100 : Versions.MATCH_ANY, VersionType.INTERNAL, PRIMARY, 0, false);
                    try {
                        initialEngine.delete(delete);
                        indexedIds.remove(id);
                    } catch (VersionConflictEngineException e) {
                        versionConflict = true;
                    }
                } else {
                    // index a document
                    id = randomFrom(ids);
                    ParsedDocument doc = testParsedDocument("test#" + id, id, "test", null, -1, -1, testDocumentWithTextField(), SOURCE, null);
                    final Engine.Index index = new Engine.Index(newUid("test#" + id), doc,
                        SequenceNumbersService.UNASSIGNED_SEQ_NO,
                        rarely() ? 100 : Versions.MATCH_ANY, VersionType.INTERNAL,
                        PRIMARY, 0, -1, false);
                    try {
                        initialEngine.index(index);
                        indexedIds.add(id);
                    } catch (VersionConflictEngineException e) {
                        versionConflict = true;
                    }
                }
                if (versionConflict == false) {
                    primarySeqNo++;
                }

                replicaLocalCheckpoint =
                    rarely() ? replicaLocalCheckpoint : randomIntBetween(Math.toIntExact(replicaLocalCheckpoint), Math.toIntExact(primarySeqNo));
                initialEngine.seqNoService().updateLocalCheckpointForShard("primary", initialEngine.seqNoService().getLocalCheckpoint());
                initialEngine.seqNoService().updateLocalCheckpointForShard("replica", replicaLocalCheckpoint);

                if (rarely()) {
                    localCheckpoint = primarySeqNo;
                    maxSeqNo = primarySeqNo;
                    initialEngine.seqNoService().updateGlobalCheckpointOnPrimary();
                    initialEngine.flush(true, true);
                }
            }

            initialEngine.seqNoService().updateGlobalCheckpointOnPrimary();
            globalCheckpoint = initialEngine.seqNoService().getGlobalCheckpoint();

            assertEquals(primarySeqNo, initialEngine.seqNoService().getMaxSeqNo());
            assertThat(initialEngine.seqNoService().stats().getMaxSeqNo(), equalTo(primarySeqNo));
            assertThat(initialEngine.seqNoService().stats().getLocalCheckpoint(), equalTo(primarySeqNo));
            assertThat(initialEngine.seqNoService().stats().getGlobalCheckpoint(), equalTo(replicaLocalCheckpoint));

            assertThat(
                Long.parseLong(initialEngine.commitStats().getUserData().get(InternalEngine.LOCAL_CHECKPOINT_KEY)),
                equalTo(localCheckpoint));
            initialEngine.getTranslog().sync(); // to guarantee the global checkpoint is written to the translog checkpoint
            assertThat(
                initialEngine.getTranslog().getLastSyncedGlobalCheckpoint(),
                equalTo(globalCheckpoint));
            assertThat(
                Long.parseLong(initialEngine.commitStats().getUserData().get(InternalEngine.MAX_SEQ_NO)),
                equalTo(maxSeqNo));

        } finally {
            IOUtils.close(initialEngine);
        }

        InternalEngine recoveringEngine = null;
        try {
            recoveringEngine = new InternalEngine(copy(initialEngine.config(), EngineConfig.OpenMode.OPEN_INDEX_AND_TRANSLOG));
            recoveringEngine.recoverFromTranslog();

            assertEquals(primarySeqNo, recoveringEngine.seqNoService().getMaxSeqNo());
            assertThat(
                Long.parseLong(recoveringEngine.commitStats().getUserData().get(InternalEngine.LOCAL_CHECKPOINT_KEY)),
                equalTo(primarySeqNo));
            assertThat(
                recoveringEngine.getTranslog().getLastSyncedGlobalCheckpoint(),
                equalTo(globalCheckpoint));
            assertThat(
                Long.parseLong(recoveringEngine.commitStats().getUserData().get(InternalEngine.MAX_SEQ_NO)),
                // after recovering from translog, all docs have been flushed to Lucene segments, so here we will assert
                // that the committed max seq no is equivalent to what the current primary seq no is, as all data
                // we have assigned sequence numbers to should be in the commit
                equalTo(primarySeqNo));
            assertThat(recoveringEngine.seqNoService().stats().getLocalCheckpoint(), equalTo(primarySeqNo));
            assertThat(recoveringEngine.seqNoService().stats().getMaxSeqNo(), equalTo(primarySeqNo));
            assertThat(recoveringEngine.seqNoService().generateSeqNo(), equalTo(primarySeqNo + 1));
        } finally {
            IOUtils.close(recoveringEngine);
        }
    }

    // this test writes documents to the engine while concurrently flushing/commit
    // and ensuring that the commit points contain the correct sequence number data
    public void testConcurrentWritesAndCommits() throws Exception {
        try (final Store store = createStore();
             final InternalEngine engine = new InternalEngine(config(defaultSettings, store, createTempDir(), newMergePolicy(),
                                                                     new SnapshotDeletionPolicy(NoDeletionPolicy.INSTANCE),
                                                                     IndexRequest.UNSET_AUTO_GENERATED_TIMESTAMP, null))) {

            final int numIndexingThreads = scaledRandomIntBetween(3, 6);
            final int numDocsPerThread = randomIntBetween(500, 1000);
            final CyclicBarrier barrier = new CyclicBarrier(numIndexingThreads + 1);
            final List<Thread> indexingThreads = new ArrayList<>();
            // create N indexing threads to index documents simultaneously
            for (int threadNum = 0; threadNum < numIndexingThreads; threadNum++) {
                final int threadIdx = threadNum;
                Thread indexingThread = new Thread() {
                    @Override
                    public void run() {
                        try {
                            barrier.await(); // wait for all threads to start at the same time
                            // index random number of docs
                            for (int i = 0; i < numDocsPerThread; i++) {
                                final String id = "thread" + threadIdx + "#" + i;
                                ParsedDocument doc = testParsedDocument(id, id, "test", null, -1, -1, testDocument(), B_1, null);
                                engine.index(new Engine.Index(newUid(id), doc));
                            }
                        } catch (Exception e) {
                            throw new RuntimeException(e);
                        }
                    }
                };
                indexingThreads.add(indexingThread);
            }

            // start the indexing threads
            for (Thread thread : indexingThreads) {
                thread.start();
            }
            barrier.await(); // wait for indexing threads to all be ready to start

            // create random commit points
            boolean doneIndexing;
            do {
                doneIndexing = indexingThreads.stream().filter(Thread::isAlive).count() == 0;
                //engine.flush(); // flush and commit
            } while (doneIndexing == false);

            // now, verify all the commits have the correct docs according to the user commit data
            long prevLocalCheckpoint = SequenceNumbersService.NO_OPS_PERFORMED;
            long prevMaxSeqNo = SequenceNumbersService.NO_OPS_PERFORMED;
            for (IndexCommit commit : DirectoryReader.listCommits(store.directory())) {
                Map<String, String> userData = commit.getUserData();
                long localCheckpoint = userData.containsKey(InternalEngine.LOCAL_CHECKPOINT_KEY) ?
                                           Long.parseLong(userData.get(InternalEngine.LOCAL_CHECKPOINT_KEY)) :
                                           SequenceNumbersService.NO_OPS_PERFORMED;
                long maxSeqNo = userData.containsKey(InternalEngine.MAX_SEQ_NO) ?
                                    Long.parseLong(userData.get(InternalEngine.MAX_SEQ_NO)) :
                                    SequenceNumbersService.UNASSIGNED_SEQ_NO;
                // local checkpoint and max seq no shouldn't go backwards
                assertThat(localCheckpoint, greaterThanOrEqualTo(prevLocalCheckpoint));
                assertThat(maxSeqNo, greaterThanOrEqualTo(prevMaxSeqNo));
                try (IndexReader reader = DirectoryReader.open(commit)) {
                    FieldStats stats = SeqNoFieldMapper.Defaults.FIELD_TYPE.stats(reader);
                    final long highestSeqNo;
                    if (stats != null) {
                        highestSeqNo = (long) stats.getMaxValue();
                    } else {
                        highestSeqNo = SequenceNumbersService.NO_OPS_PERFORMED;
                    }
                    // make sure localCheckpoint <= highest seq no found <= maxSeqNo
                    assertThat(highestSeqNo, greaterThanOrEqualTo(localCheckpoint));
                    assertThat(highestSeqNo, lessThanOrEqualTo(maxSeqNo));
                    // make sure all sequence numbers up to and including the local checkpoint are in the index
                    FixedBitSet seqNosBitSet = getSeqNosSet(reader, highestSeqNo);
                    for (int i = 0; i <= localCheckpoint; i++) {
                        assertTrue("local checkpoint [" + localCheckpoint + "], _seq_no [" + i + "] should be indexed",
                                   seqNosBitSet.get(i));
                    }
                }
                prevLocalCheckpoint = localCheckpoint;
                prevMaxSeqNo = maxSeqNo;
            }
        }
    }

    private static FixedBitSet getSeqNosSet(final IndexReader reader, final long highestSeqNo) throws IOException {
        // _seq_no are stored as doc values for the time being, so this is how we get them
        // (as opposed to using an IndexSearcher or IndexReader)
        final FixedBitSet bitSet = new FixedBitSet((int) highestSeqNo + 1);
        final List<LeafReaderContext> leaves = reader.leaves();
        if (leaves.isEmpty()) {
            return bitSet;
        }

        for (int i = 0; i < leaves.size(); i++) {
            final LeafReader leaf = leaves.get(i).reader();
            final NumericDocValues values = leaf.getNumericDocValues(SeqNoFieldMapper.NAME);
            if (values == null) {
                continue;
            }
            final Bits bits = leaf.getLiveDocs();
            for (int docID = 0; docID < leaf.maxDoc(); docID++) {
                if (bits == null || bits.get(docID)) {
                    final long seqNo = values.get(docID);
                    assertFalse("should not have more than one document with the same seq_no[" + seqNo + "]", bitSet.get((int) seqNo));
                    bitSet.set((int) seqNo);
                }
            }
        }
        return bitSet;
    }

    // #8603: make sure we can separately log IFD's messages
    public void testIndexWriterIFDInfoStream() throws IllegalAccessException {
        assumeFalse("who tests the tester?", VERBOSE);
        MockAppender mockAppender = new MockAppender("testIndexWriterIFDInfoStream");
        mockAppender.start();

        final Logger iwIFDLogger = Loggers.getLogger("org.elasticsearch.index.engine.Engine.IFD");

        Loggers.addAppender(iwIFDLogger, mockAppender);
        Loggers.setLevel(iwIFDLogger, Level.DEBUG);

        try {
            // First, with DEBUG, which should NOT log IndexWriter output:
            ParsedDocument doc = testParsedDocument("1", "1", "test", null, -1, -1, testDocumentWithTextField(), B_1, null);
            engine.index(new Engine.Index(newUid("1"), doc));
            engine.flush();
            assertFalse(mockAppender.sawIndexWriterMessage);
            assertFalse(mockAppender.sawIndexWriterIFDMessage);

            // Again, with TRACE, which should only log IndexWriter IFD output:
            Loggers.setLevel(iwIFDLogger, Level.TRACE);
            engine.index(new Engine.Index(newUid("2"), doc));
            engine.flush();
            assertFalse(mockAppender.sawIndexWriterMessage);
            assertTrue(mockAppender.sawIndexWriterIFDMessage);

        } finally {
            Loggers.removeAppender(iwIFDLogger, mockAppender);
            mockAppender.stop();
            Loggers.setLevel(iwIFDLogger, (Level) null);
        }
    }

    public void testEnableGcDeletes() throws Exception {
        try (Store store = createStore();
            Engine engine = new InternalEngine(config(defaultSettings, store, createTempDir(), newMergePolicy(), IndexRequest.UNSET_AUTO_GENERATED_TIMESTAMP, null))) {
            engine.config().setEnableGcDeletes(false);

            // Add document
            Document document = testDocument();
            document.add(new TextField("value", "test1", Field.Store.YES));

            ParsedDocument doc = testParsedDocument("1", "1", "test", null, -1, -1, document, B_2, null);
            engine.index(new Engine.Index(newUid("1"), doc, SequenceNumbersService.UNASSIGNED_SEQ_NO, 1, VersionType.EXTERNAL, Engine.Operation.Origin.PRIMARY, System.nanoTime(), -1, false));

            // Delete document we just added:
<<<<<<< HEAD
            engine.delete(new Engine.Delete("test", "1", newUid("1"), SequenceNumbersService.UNASSIGNED_SEQ_NO, 10, VersionType.EXTERNAL, Engine.Operation.Origin.PRIMARY, System.nanoTime(), false));
=======
            engine.delete(new Engine.Delete("test", "1", newUid("1"), 10, VersionType.EXTERNAL, Engine.Operation.Origin.PRIMARY, System.nanoTime()));
>>>>>>> 179dd885

            // Get should not find the document
            Engine.GetResult getResult = engine.get(new Engine.Get(true, newUid("1")));
            assertThat(getResult.exists(), equalTo(false));

            // Give the gc pruning logic a chance to kick in
            Thread.sleep(1000);

            if (randomBoolean()) {
                engine.refresh("test");
            }

            // Delete non-existent document
<<<<<<< HEAD
            engine.delete(new Engine.Delete("test", "2", newUid("2"), SequenceNumbersService.UNASSIGNED_SEQ_NO, 10, VersionType.EXTERNAL, Engine.Operation.Origin.PRIMARY, System.nanoTime(), false));
=======
            engine.delete(new Engine.Delete("test", "2", newUid("2"), 10, VersionType.EXTERNAL, Engine.Operation.Origin.PRIMARY, System.nanoTime()));
>>>>>>> 179dd885

            // Get should not find the document (we never indexed uid=2):
            getResult = engine.get(new Engine.Get(true, newUid("2")));
            assertThat(getResult.exists(), equalTo(false));

            // Try to index uid=1 with a too-old version, should fail:
<<<<<<< HEAD
            try {
                engine.index(new Engine.Index(newUid("1"), doc, SequenceNumbersService.UNASSIGNED_SEQ_NO, 2, VersionType.EXTERNAL, Engine.Operation.Origin.PRIMARY, System.nanoTime(), -1, false));
                fail("did not hit expected exception");
            } catch (VersionConflictEngineException vcee) {
                // expected
            }
=======
            Engine.Index index = new Engine.Index(newUid("1"), doc, 2, VersionType.EXTERNAL, Engine.Operation.Origin.PRIMARY, System.nanoTime(), -1, false);
            Engine.IndexResult indexResult = engine.index(index);
            assertTrue(indexResult.hasFailure());
            assertThat(indexResult.getFailure(), instanceOf(VersionConflictEngineException.class));
>>>>>>> 179dd885

            // Get should still not find the document
            getResult = engine.get(new Engine.Get(true, newUid("1")));
            assertThat(getResult.exists(), equalTo(false));

            // Try to index uid=2 with a too-old version, should fail:
<<<<<<< HEAD
            try {
                engine.index(new Engine.Index(newUid("2"), doc, SequenceNumbersService.UNASSIGNED_SEQ_NO, 2, VersionType.EXTERNAL, Engine.Operation.Origin.PRIMARY, System.nanoTime(), -1, false));
                fail("did not hit expected exception");
            } catch (VersionConflictEngineException vcee) {
                // expected
            }
=======
            Engine.Index index1 = new Engine.Index(newUid("2"), doc, 2, VersionType.EXTERNAL, Engine.Operation.Origin.PRIMARY, System.nanoTime(), -1, false);
            indexResult = engine.index(index1);
            assertTrue(indexResult.hasFailure());
            assertThat(indexResult.getFailure(), instanceOf(VersionConflictEngineException.class));
>>>>>>> 179dd885

            // Get should not find the document
            getResult = engine.get(new Engine.Get(true, newUid("2")));
            assertThat(getResult.exists(), equalTo(false));
        }
    }

    protected Term newUid(String id) {
        return new Term("_uid", id);
    }

    public void testExtractShardId() {
        try (Engine.Searcher test = this.engine.acquireSearcher("test")) {
            ShardId shardId = ShardUtils.extractShardId(test.getDirectoryReader());
            assertNotNull(shardId);
            assertEquals(shardId, engine.config().getShardId());
        }
    }

    /**
     * Random test that throws random exception and ensures all references are
     * counted down / released and resources are closed.
     */
    public void testFailStart() throws IOException {
        // this test fails if any reader, searcher or directory is not closed - MDW FTW
        final int iters = scaledRandomIntBetween(10, 100);
        for (int i = 0; i < iters; i++) {
            MockDirectoryWrapper wrapper = newMockDirectory();
            wrapper.setFailOnOpenInput(randomBoolean());
            wrapper.setAllowRandomFileNotFoundException(randomBoolean());
            wrapper.setRandomIOExceptionRate(randomDouble());
            wrapper.setRandomIOExceptionRateOnOpen(randomDouble());
            final Path translogPath = createTempDir("testFailStart");
            try (Store store = createStore(wrapper)) {
                int refCount = store.refCount();
                assertTrue("refCount: " + store.refCount(), store.refCount() > 0);
                InternalEngine holder;
                try {
                    holder = createEngine(store, translogPath);
                } catch (EngineCreationFailureException ex) {
                    assertEquals(store.refCount(), refCount);
                    continue;
                }
                assertEquals(store.refCount(), refCount + 1);
                final int numStarts = scaledRandomIntBetween(1, 5);
                for (int j = 0; j < numStarts; j++) {
                    try {
                        assertEquals(store.refCount(), refCount + 1);
                        holder.close();
                        holder = createEngine(store, translogPath);
                        assertEquals(store.refCount(), refCount + 1);
                    } catch (EngineCreationFailureException ex) {
                        // all is fine
                        assertEquals(store.refCount(), refCount);
                        break;
                    }
                }
                holder.close();
                assertEquals(store.refCount(), refCount);
            }
        }
    }

    public void testSettings() {
        CodecService codecService = new CodecService(null, logger);
        LiveIndexWriterConfig currentIndexWriterConfig = engine.getCurrentIndexWriterConfig();

        assertEquals(engine.config().getCodec().getName(), codecService.codec(codecName).getName());
        assertEquals(currentIndexWriterConfig.getCodec().getName(), codecService.codec(codecName).getName());
    }

    public void testMissingTranslog() throws IOException {
        // test that we can force start the engine , even if the translog is missing.
        engine.close();
        // fake a new translog, causing the engine to point to a missing one.
        Translog translog = createTranslog();
        long id = translog.currentFileGeneration();
        translog.close();
        IOUtils.rm(translog.location().resolve(Translog.getFilename(id)));
        try {
            engine = createEngine(store, primaryTranslogDir);
            fail("engine shouldn't start without a valid translog id");
        } catch (EngineCreationFailureException ex) {
            // expected
        }
        // now it should be OK.
        EngineConfig config = copy(config(defaultSettings, store, primaryTranslogDir, newMergePolicy(), IndexRequest.UNSET_AUTO_GENERATED_TIMESTAMP, null), EngineConfig.OpenMode.OPEN_INDEX_CREATE_TRANSLOG);
        engine = new InternalEngine(config);
    }

    public void testTranslogReplayWithFailure() throws IOException {
        final int numDocs = randomIntBetween(1, 10);
        for (int i = 0; i < numDocs; i++) {
            ParsedDocument doc = testParsedDocument(Integer.toString(i), Integer.toString(i), "test", null, -1, -1, testDocument(), new BytesArray("{}"), null);
<<<<<<< HEAD
            Engine.Index firstIndexRequest = new Engine.Index(newUid(Integer.toString(i)), doc, SequenceNumbersService.UNASSIGNED_SEQ_NO, Versions.MATCH_DELETED, VersionType.INTERNAL, PRIMARY, System.nanoTime(), -1, false);
            engine.index(firstIndexRequest);
            assertThat(firstIndexRequest.version(), equalTo(1L));
=======
            Engine.Index firstIndexRequest = new Engine.Index(newUid(Integer.toString(i)), doc, Versions.MATCH_DELETED, VersionType.INTERNAL, PRIMARY, System.nanoTime(), -1, false);
            Engine.IndexResult indexResult = engine.index(firstIndexRequest);
            assertThat(indexResult.getVersion(), equalTo(1L));
>>>>>>> 179dd885
        }
        engine.refresh("test");
        try (Engine.Searcher searcher = engine.acquireSearcher("test")) {
            TopDocs topDocs = searcher.searcher().search(new MatchAllDocsQuery(), randomIntBetween(numDocs, numDocs + 10));
            assertThat(topDocs.totalHits, equalTo(numDocs));
        }
        engine.close();
        final MockDirectoryWrapper directory = DirectoryUtils.getLeaf(store.directory(), MockDirectoryWrapper.class);
        if (directory != null) {
            // since we rollback the IW we are writing the same segment files again after starting IW but MDW prevents
            // this so we have to disable the check explicitly
            boolean started = false;
            final int numIters = randomIntBetween(10, 20);
            for (int i = 0; i < numIters; i++) {
                directory.setRandomIOExceptionRateOnOpen(randomDouble());
                directory.setRandomIOExceptionRate(randomDouble());
                directory.setFailOnOpenInput(randomBoolean());
                directory.setAllowRandomFileNotFoundException(randomBoolean());
                try {
                    engine = createEngine(store, primaryTranslogDir);
                    started = true;
                    break;
                } catch (EngineException | IOException e) {
                }
            }

            directory.setRandomIOExceptionRateOnOpen(0.0);
            directory.setRandomIOExceptionRate(0.0);
            directory.setFailOnOpenInput(false);
            directory.setAllowRandomFileNotFoundException(false);
            if (started == false) {
                engine = createEngine(store, primaryTranslogDir);
            }
        } else {
            // no mock directory, no fun.
            engine = createEngine(store, primaryTranslogDir);
        }
        try (Engine.Searcher searcher = engine.acquireSearcher("test")) {
            TopDocs topDocs = searcher.searcher().search(new MatchAllDocsQuery(), randomIntBetween(numDocs, numDocs + 10));
            assertThat(topDocs.totalHits, equalTo(numDocs));
        }
    }

    public void testSkipTranslogReplay() throws IOException {
        final int numDocs = randomIntBetween(1, 10);
        for (int i = 0; i < numDocs; i++) {
            ParsedDocument doc = testParsedDocument(Integer.toString(i), Integer.toString(i), "test", null, -1, -1, testDocument(), new BytesArray("{}"), null);
<<<<<<< HEAD
            Engine.Index firstIndexRequest = new Engine.Index(newUid(Integer.toString(i)), doc, SequenceNumbersService.UNASSIGNED_SEQ_NO, Versions.MATCH_DELETED, VersionType.INTERNAL, PRIMARY, System.nanoTime(), -1, false);
            engine.index(firstIndexRequest);
            assertThat(firstIndexRequest.version(), equalTo(1L));
=======
            Engine.Index firstIndexRequest = new Engine.Index(newUid(Integer.toString(i)), doc, Versions.MATCH_DELETED, VersionType.INTERNAL, PRIMARY, System.nanoTime(), -1, false);
            Engine.IndexResult indexResult = engine.index(firstIndexRequest);
            assertThat(indexResult.getVersion(), equalTo(1L));
>>>>>>> 179dd885
        }
        engine.refresh("test");
        try (Engine.Searcher searcher = engine.acquireSearcher("test")) {
            TopDocs topDocs = searcher.searcher().search(new MatchAllDocsQuery(), randomIntBetween(numDocs, numDocs + 10));
            assertThat(topDocs.totalHits, equalTo(numDocs));
        }
        engine.close();
        engine = new InternalEngine(engine.config());

        try (Engine.Searcher searcher = engine.acquireSearcher("test")) {
            TopDocs topDocs = searcher.searcher().search(new MatchAllDocsQuery(), randomIntBetween(numDocs, numDocs + 10));
            assertThat(topDocs.totalHits, equalTo(0));
        }

    }

    private Mapping dynamicUpdate() {
        BuilderContext context = new BuilderContext(
            Settings.builder().put(IndexMetaData.SETTING_VERSION_CREATED, Version.CURRENT).build(), new ContentPath());
        final RootObjectMapper root = new RootObjectMapper.Builder("some_type").build(context);
        return new Mapping(Version.CURRENT, root, new MetadataFieldMapper[0], emptyMap());
    }

    public void testUpgradeOldIndex() throws IOException {
        List<Path> indexes = new ArrayList<>();
        try (DirectoryStream<Path> stream = Files.newDirectoryStream(getBwcIndicesPath(), "index-*.zip")) {
            for (Path path : stream) {
                indexes.add(path);
            }
        }
        Collections.shuffle(indexes, random());
        for (Path indexFile : indexes.subList(0, scaledRandomIntBetween(1, indexes.size() / 2))) {
            final String indexName = indexFile.getFileName().toString().replace(".zip", "").toLowerCase(Locale.ROOT);
            Path unzipDir = createTempDir();
            Path unzipDataDir = unzipDir.resolve("data");
            // decompress the index
            try (InputStream stream = Files.newInputStream(indexFile)) {
                TestUtil.unzip(stream, unzipDir);
            }
            // check it is unique
            assertTrue(Files.exists(unzipDataDir));
            Path[] list = filterExtraFSFiles(FileSystemUtils.files(unzipDataDir));

            if (list.length != 1) {
                throw new IllegalStateException("Backwards index must contain exactly one cluster but was " + list.length
                    + " " + Arrays.toString(list));
            }

            // the bwc scripts packs the indices under this path
            Path src = OldIndexUtils.getIndexDir(logger, indexName, indexFile.toString(), list[0]);
            Path translog = src.resolve("0").resolve("translog");
            assertTrue("[" + indexFile + "] missing translog dir: " + translog.toString(), Files.exists(translog));
            Path[] tlogFiles = filterExtraFSFiles(FileSystemUtils.files(translog));
            assertEquals(Arrays.toString(tlogFiles), tlogFiles.length, 2); // ckp & tlog
            Path tlogFile = tlogFiles[0].getFileName().toString().endsWith("tlog") ? tlogFiles[0] : tlogFiles[1];
            final long size = Files.size(tlogFile);
            logger.debug("upgrading index {} file: {} size: {}", indexName, tlogFiles[0].getFileName(), size);
            Directory directory = newFSDirectory(src.resolve("0").resolve("index"));
            Store store = createStore(directory);
            final int iters = randomIntBetween(0, 2);
            int numDocs = -1;
            for (int i = 0; i < iters; i++) { // make sure we can restart on an upgraded index
                try (InternalEngine engine = createEngine(store, translog)) {
                    try (Searcher searcher = engine.acquireSearcher("test")) {
                        if (i > 0) {
                            assertEquals(numDocs, searcher.reader().numDocs());
                        }
                        TopDocs search = searcher.searcher().search(new MatchAllDocsQuery(), 1);
                        numDocs = searcher.reader().numDocs();
                        assertTrue(search.totalHits > 1);
                    }
                    CommitStats commitStats = engine.commitStats();
                    Map<String, String> userData = commitStats.getUserData();
                    assertTrue("user data doesn't contain uuid", userData.containsKey(Translog.TRANSLOG_UUID_KEY));
                    assertTrue("user data doesn't contain generation key", userData.containsKey(Translog.TRANSLOG_GENERATION_KEY));
                    assertFalse("user data contains legacy marker", userData.containsKey("translog_id"));
                }
            }

            try (InternalEngine engine = createEngine(store, translog)) {
                if (numDocs == -1) {
                    try (Searcher searcher = engine.acquireSearcher("test")) {
                        numDocs = searcher.reader().numDocs();
                    }
                }
                final int numExtraDocs = randomIntBetween(1, 10);
                for (int i = 0; i < numExtraDocs; i++) {
                    ParsedDocument doc = testParsedDocument("extra" + Integer.toString(i), "extra" + Integer.toString(i), "test", null, -1, -1, testDocument(), new BytesArray("{}"), null);
<<<<<<< HEAD
                    Engine.Index firstIndexRequest = new Engine.Index(newUid(Integer.toString(i)), doc, SequenceNumbersService.UNASSIGNED_SEQ_NO, Versions.MATCH_DELETED, VersionType.INTERNAL, PRIMARY, System.nanoTime(), -1, false);
                    engine.index(firstIndexRequest);
                    assertThat(firstIndexRequest.version(), equalTo(1L));
=======
                    Engine.Index firstIndexRequest = new Engine.Index(newUid(Integer.toString(i)), doc, Versions.MATCH_DELETED, VersionType.INTERNAL, PRIMARY, System.nanoTime(), -1, false);
                    Engine.IndexResult indexResult = engine.index(firstIndexRequest);
                    assertThat(indexResult.getVersion(), equalTo(1L));
>>>>>>> 179dd885
                }
                engine.refresh("test");
                try (Engine.Searcher searcher = engine.acquireSearcher("test")) {
                    TopDocs topDocs = searcher.searcher().search(new MatchAllDocsQuery(), randomIntBetween(numDocs, numDocs + numExtraDocs));
                    assertThat(topDocs.totalHits, equalTo(numDocs + numExtraDocs));
                }
            }
            IOUtils.close(store, directory);
        }
    }

    private Path[] filterExtraFSFiles(Path[] files) {
        List<Path> paths = new ArrayList<>();
        for (Path p : files) {
            if (p.getFileName().toString().startsWith("extra")) {
                continue;
            }
            paths.add(p);
        }
        return paths.toArray(new Path[0]);
    }

    public void testTranslogReplay() throws IOException {
        final int numDocs = randomIntBetween(1, 10);
        for (int i = 0; i < numDocs; i++) {
            ParsedDocument doc = testParsedDocument(Integer.toString(i), Integer.toString(i), "test", null, -1, -1, testDocument(), new BytesArray("{}"), null);
<<<<<<< HEAD
            Engine.Index firstIndexRequest = new Engine.Index(newUid(Integer.toString(i)), doc, SequenceNumbersService.UNASSIGNED_SEQ_NO, Versions.MATCH_DELETED, VersionType.INTERNAL, PRIMARY, System.nanoTime(), -1, false);
            engine.index(firstIndexRequest);
            assertThat(firstIndexRequest.version(), equalTo(1L));
=======
            Engine.Index firstIndexRequest = new Engine.Index(newUid(Integer.toString(i)), doc, Versions.MATCH_DELETED, VersionType.INTERNAL, PRIMARY, System.nanoTime(), -1, false);
            Engine.IndexResult indexResult = engine.index(firstIndexRequest);
            assertThat(indexResult.getVersion(), equalTo(1L));
>>>>>>> 179dd885
        }
        engine.refresh("test");
        try (Engine.Searcher searcher = engine.acquireSearcher("test")) {
            TopDocs topDocs = searcher.searcher().search(new MatchAllDocsQuery(), randomIntBetween(numDocs, numDocs + 10));
            assertThat(topDocs.totalHits, equalTo(numDocs));
        }

        TranslogHandler parser = (TranslogHandler) engine.config().getTranslogRecoveryPerformer();
        parser.mappingUpdate = dynamicUpdate();

        engine.close();
        engine = new InternalEngine(copy(engine.config(), EngineConfig.OpenMode.OPEN_INDEX_AND_TRANSLOG)); // we need to reuse the engine config unless the parser.mappingModified won't work
        engine.recoverFromTranslog();

        try (Engine.Searcher searcher = engine.acquireSearcher("test")) {
            TopDocs topDocs = searcher.searcher().search(new MatchAllDocsQuery(), randomIntBetween(numDocs, numDocs + 10));
            assertThat(topDocs.totalHits, equalTo(numDocs));
        }
        parser = (TranslogHandler) engine.config().getTranslogRecoveryPerformer();
        assertEquals(numDocs, parser.recoveredOps.get());
        if (parser.mappingUpdate != null) {
            assertEquals(1, parser.getRecoveredTypes().size());
            assertTrue(parser.getRecoveredTypes().containsKey("test"));
        } else {
            assertEquals(0, parser.getRecoveredTypes().size());
        }

        engine.close();
        engine = createEngine(store, primaryTranslogDir);
        try (Engine.Searcher searcher = engine.acquireSearcher("test")) {
            TopDocs topDocs = searcher.searcher().search(new MatchAllDocsQuery(), randomIntBetween(numDocs, numDocs + 10));
            assertThat(topDocs.totalHits, equalTo(numDocs));
        }
        parser = (TranslogHandler) engine.config().getTranslogRecoveryPerformer();
        assertEquals(0, parser.recoveredOps.get());

        final boolean flush = randomBoolean();
        int randomId = randomIntBetween(numDocs + 1, numDocs + 10);
        String uuidValue = "test#" + Integer.toString(randomId);
        ParsedDocument doc = testParsedDocument(uuidValue, Integer.toString(randomId), "test", null, -1, -1, testDocument(), new BytesArray("{}"), null);
<<<<<<< HEAD
        Engine.Index firstIndexRequest = new Engine.Index(newUid(uuidValue), doc, SequenceNumbersService.UNASSIGNED_SEQ_NO, 1, VersionType.EXTERNAL, PRIMARY, System.nanoTime(), -1, false);
        engine.index(firstIndexRequest);
        assertThat(firstIndexRequest.version(), equalTo(1L));
=======
        Engine.Index firstIndexRequest = new Engine.Index(newUid(uuidValue), doc, 1, VersionType.EXTERNAL, PRIMARY, System.nanoTime(), -1, false);
        Engine.IndexResult indexResult = engine.index(firstIndexRequest);
        assertThat(indexResult.getVersion(), equalTo(1L));
>>>>>>> 179dd885
        if (flush) {
            engine.flush();
        }

        doc = testParsedDocument(uuidValue, Integer.toString(randomId), "test", null, -1, -1, testDocument(), new BytesArray("{}"), null);
<<<<<<< HEAD
        Engine.Index idxRequest = new Engine.Index(newUid(uuidValue), doc, SequenceNumbersService.UNASSIGNED_SEQ_NO, 2, VersionType.EXTERNAL, PRIMARY, System.nanoTime(), -1, false);
        engine.index(idxRequest);
=======
        Engine.Index idxRequest = new Engine.Index(newUid(uuidValue), doc, 2, VersionType.EXTERNAL, PRIMARY, System.nanoTime(), -1, false);
        Engine.IndexResult result = engine.index(idxRequest);
>>>>>>> 179dd885
        engine.refresh("test");
        assertThat(result.getVersion(), equalTo(2L));
        try (Engine.Searcher searcher = engine.acquireSearcher("test")) {
            TopDocs topDocs = searcher.searcher().search(new MatchAllDocsQuery(), numDocs + 1);
            assertThat(topDocs.totalHits, equalTo(numDocs + 1));
        }

        engine.close();
        engine = createEngine(store, primaryTranslogDir);
        try (Engine.Searcher searcher = engine.acquireSearcher("test")) {
            TopDocs topDocs = searcher.searcher().search(new MatchAllDocsQuery(), numDocs + 1);
            assertThat(topDocs.totalHits, equalTo(numDocs + 1));
        }
        parser = (TranslogHandler) engine.config().getTranslogRecoveryPerformer();
        assertEquals(flush ? 1 : 2, parser.recoveredOps.get());
        engine.delete(new Engine.Delete("test", Integer.toString(randomId), newUid(uuidValue)));
        if (randomBoolean()) {
            engine.refresh("test");
        } else {
            engine.close();
            engine = createEngine(store, primaryTranslogDir);
        }
        try (Engine.Searcher searcher = engine.acquireSearcher("test")) {
            TopDocs topDocs = searcher.searcher().search(new MatchAllDocsQuery(), numDocs);
            assertThat(topDocs.totalHits, equalTo(numDocs));
        }
    }

    public static class TranslogHandler extends TranslogRecoveryPerformer {

        private final MapperService mapperService;
        public Mapping mappingUpdate = null;

        public final AtomicInteger recoveredOps = new AtomicInteger(0);

        public TranslogHandler(String indexName, Logger logger) {
            super(new ShardId("test", "_na_", 0), null, logger);
            Settings settings = Settings.builder().put(IndexMetaData.SETTING_VERSION_CREATED, Version.CURRENT).build();
            Index index = new Index(indexName, "_na_");
            IndexSettings indexSettings = IndexSettingsModule.newIndexSettings(index, settings);
<<<<<<< HEAD
            NamedAnalyzer defaultAnalyzer = new NamedAnalyzer("default", new StandardAnalyzer());
            IndexAnalyzers indexAnalyzers =
                new IndexAnalyzers(indexSettings, defaultAnalyzer, defaultAnalyzer, defaultAnalyzer, Collections.emptyMap());
=======
            IndexAnalyzers indexAnalyzers = null;
            NamedAnalyzer defaultAnalyzer = new NamedAnalyzer("default", AnalyzerScope.INDEX, new StandardAnalyzer());
            indexAnalyzers = new IndexAnalyzers(indexSettings, defaultAnalyzer, defaultAnalyzer, defaultAnalyzer, Collections.emptyMap());
>>>>>>> 179dd885
            SimilarityService similarityService = new SimilarityService(indexSettings, Collections.emptyMap());
            MapperRegistry mapperRegistry = new IndicesModule(Collections.emptyList()).getMapperRegistry();
            mapperService = new MapperService(indexSettings, indexAnalyzers, similarityService, mapperRegistry, () -> null);
        }

        @Override
        protected DocumentMapperForType docMapper(String type) {
            RootObjectMapper.Builder rootBuilder = new RootObjectMapper.Builder(type);
            DocumentMapper.Builder b = new DocumentMapper.Builder(rootBuilder, mapperService);
            return new DocumentMapperForType(b.build(mapperService), mappingUpdate);
        }

        @Override
        protected void operationProcessed() {
            recoveredOps.incrementAndGet();
        }
    }

    public void testRecoverFromForeignTranslog() throws IOException {
        final int numDocs = randomIntBetween(1, 10);
        for (int i = 0; i < numDocs; i++) {
            ParsedDocument doc = testParsedDocument(Integer.toString(i), Integer.toString(i), "test", null, -1, -1, testDocument(), new BytesArray("{}"), null);
<<<<<<< HEAD
            Engine.Index firstIndexRequest = new Engine.Index(newUid(Integer.toString(i)), doc, SequenceNumbersService.UNASSIGNED_SEQ_NO, Versions.MATCH_DELETED, VersionType.INTERNAL, PRIMARY, System.nanoTime(), -1, false);
            engine.index(firstIndexRequest);
            assertThat(firstIndexRequest.version(), equalTo(1L));
=======
            Engine.Index firstIndexRequest = new Engine.Index(newUid(Integer.toString(i)), doc, Versions.MATCH_DELETED, VersionType.INTERNAL, PRIMARY, System.nanoTime(), -1, false);
            Engine.IndexResult index = engine.index(firstIndexRequest);
            assertThat(index.getVersion(), equalTo(1L));
>>>>>>> 179dd885
        }
        engine.refresh("test");
        try (Engine.Searcher searcher = engine.acquireSearcher("test")) {
            TopDocs topDocs = searcher.searcher().search(new MatchAllDocsQuery(), randomIntBetween(numDocs, numDocs + 10));
            assertThat(topDocs.totalHits, equalTo(numDocs));
        }
        Translog.TranslogGeneration generation = engine.getTranslog().getGeneration();
        engine.close();

        Translog translog = new Translog(
            new TranslogConfig(shardId, createTempDir(), INDEX_SETTINGS, BigArrays.NON_RECYCLING_INSTANCE),
            null,
            () -> SequenceNumbersService.UNASSIGNED_SEQ_NO);
        translog.add(new Translog.Index("test", "SomeBogusId", "{}".getBytes(Charset.forName("UTF-8"))));
        assertEquals(generation.translogFileGeneration, translog.currentFileGeneration());
        translog.close();

        EngineConfig config = engine.config();
        /* create a TranslogConfig that has been created with a different UUID */
        TranslogConfig translogConfig = new TranslogConfig(shardId, translog.location(), config.getIndexSettings(), BigArrays.NON_RECYCLING_INSTANCE);

        EngineConfig brokenConfig = new EngineConfig(EngineConfig.OpenMode.OPEN_INDEX_AND_TRANSLOG, shardId, threadPool,
                config.getIndexSettings(), null, store, createSnapshotDeletionPolicy(), newMergePolicy(), config.getAnalyzer(),
                config.getSimilarity(), new CodecService(null, logger), config.getEventListener(), config.getTranslogRecoveryPerformer(),
                IndexSearcher.getDefaultQueryCache(), IndexSearcher.getDefaultQueryCachingPolicy(), translogConfig,
                TimeValue.timeValueMinutes(5), config.getRefreshListeners(), IndexRequest.UNSET_AUTO_GENERATED_TIMESTAMP);

        try {
            InternalEngine internalEngine = new InternalEngine(brokenConfig);
            fail("translog belongs to a different engine");
        } catch (EngineCreationFailureException ex) {
        }

        engine = createEngine(store, primaryTranslogDir); // and recover again!
        try (Engine.Searcher searcher = engine.acquireSearcher("test")) {
            TopDocs topDocs = searcher.searcher().search(new MatchAllDocsQuery(), randomIntBetween(numDocs, numDocs + 10));
            assertThat(topDocs.totalHits, equalTo(numDocs));
        }
    }

    public void testShardNotAvailableExceptionWhenEngineClosedConcurrently() throws IOException, InterruptedException {
        AtomicReference<Exception> exception = new AtomicReference<>();
        String operation = randomFrom("optimize", "refresh", "flush");
        Thread mergeThread = new Thread() {
            @Override
            public void run() {
                boolean stop = false;
                logger.info("try with {}", operation);
                while (stop == false) {
                    try {
                        switch (operation) {
                            case "optimize": {
                                engine.forceMerge(true, 1, false, false, false);
                                break;
                            }
                            case "refresh": {
                                engine.refresh("test refresh");
                                break;
                            }
                            case "flush": {
                                engine.flush(true, false);
                                break;
                            }
                        }
                    } catch (Exception e) {
                        exception.set(e);
                        stop = true;
                    }
                }
            }
        };
        mergeThread.start();
        engine.close();
        mergeThread.join();
        logger.info("exception caught: ", exception.get());
        assertTrue("expected an Exception that signals shard is not available", TransportActions.isShardNotAvailableException(exception.get()));
    }

    public void testCurrentTranslogIDisCommitted() throws IOException {
        try (Store store = createStore()) {
            EngineConfig config = config(defaultSettings, store, createTempDir(), newMergePolicy(), IndexRequest.UNSET_AUTO_GENERATED_TIMESTAMP, null);

            // create
            {
                ParsedDocument doc = testParsedDocument(Integer.toString(0), Integer.toString(0), "test", null, -1, -1, testDocument(), new BytesArray("{}"), null);
                Engine.Index firstIndexRequest = new Engine.Index(newUid(Integer.toString(0)), doc, SequenceNumbersService.UNASSIGNED_SEQ_NO, Versions.MATCH_DELETED, VersionType.INTERNAL, PRIMARY, System.nanoTime(), -1, false);

                try (InternalEngine engine = new InternalEngine(copy(config, EngineConfig.OpenMode.CREATE_INDEX_AND_TRANSLOG))){
                    assertFalse(engine.isRecovering());
                    engine.index(firstIndexRequest);

                    expectThrows(IllegalStateException.class, () -> engine.recoverFromTranslog());
                    Map<String, String> userData = engine.getLastCommittedSegmentInfos().getUserData();
                    assertEquals("1", userData.get(Translog.TRANSLOG_GENERATION_KEY));
                    assertEquals(engine.getTranslog().getTranslogUUID(), userData.get(Translog.TRANSLOG_UUID_KEY));
                }
            }
            // open and recover tlog
            {
                for (int i = 0; i < 2; i++) {
                    try (InternalEngine engine = new InternalEngine(copy(config, EngineConfig.OpenMode.OPEN_INDEX_AND_TRANSLOG))) {
                        assertTrue(engine.isRecovering());
                        Map<String, String> userData = engine.getLastCommittedSegmentInfos().getUserData();
                        if (i == 0) {
                            assertEquals("1", userData.get(Translog.TRANSLOG_GENERATION_KEY));
                        } else {
                            assertEquals("3", userData.get(Translog.TRANSLOG_GENERATION_KEY));
                        }
                        assertEquals(engine.getTranslog().getTranslogUUID(), userData.get(Translog.TRANSLOG_UUID_KEY));
                        engine.recoverFromTranslog();
                        userData = engine.getLastCommittedSegmentInfos().getUserData();
                        assertEquals("3", userData.get(Translog.TRANSLOG_GENERATION_KEY));
                        assertEquals(engine.getTranslog().getTranslogUUID(), userData.get(Translog.TRANSLOG_UUID_KEY));
                    }
                }
            }
            // open index with new tlog
            {
                try (InternalEngine engine = new InternalEngine(copy(config, EngineConfig.OpenMode.OPEN_INDEX_CREATE_TRANSLOG))) {
                    Map<String, String> userData = engine.getLastCommittedSegmentInfos().getUserData();
                    assertEquals("1", userData.get(Translog.TRANSLOG_GENERATION_KEY));
                    assertEquals(engine.getTranslog().getTranslogUUID(), userData.get(Translog.TRANSLOG_UUID_KEY));
                    expectThrows(IllegalStateException.class, () -> engine.recoverFromTranslog());
                }
            }

            // open and recover tlog with empty tlog
            {
                for (int i = 0; i < 2; i++) {
                    try (InternalEngine engine = new InternalEngine(copy(config, EngineConfig.OpenMode.OPEN_INDEX_AND_TRANSLOG))) {
                        Map<String, String> userData = engine.getLastCommittedSegmentInfos().getUserData();
                        assertEquals("1", userData.get(Translog.TRANSLOG_GENERATION_KEY));
                        assertEquals(engine.getTranslog().getTranslogUUID(), userData.get(Translog.TRANSLOG_UUID_KEY));
                        engine.recoverFromTranslog();
                        userData = engine.getLastCommittedSegmentInfos().getUserData();
                        assertEquals("no changes - nothing to commit", "1", userData.get(Translog.TRANSLOG_GENERATION_KEY));
                        assertEquals(engine.getTranslog().getTranslogUUID(), userData.get(Translog.TRANSLOG_UUID_KEY));
                    }
                }
            }
        }
    }

    public void testCheckDocumentFailure() throws Exception {
        ParsedDocument doc = testParsedDocument("1", "1", "test", null, -1, -1, testDocumentWithTextField(), B_1, null);
        Exception documentFailure = engine.checkIfDocumentFailureOrThrow(new Engine.Index(newUid("1"), doc), new IOException("simulated document failure"));
        assertThat(documentFailure, instanceOf(IOException.class));
        try {
            engine.checkIfDocumentFailureOrThrow(new Engine.Index(newUid("1"), doc), new CorruptIndexException("simulated environment failure", ""));
            fail("expected exception to be thrown");
        } catch (Exception envirnomentException) {
            assertThat(envirnomentException.getMessage(), containsString("simulated environment failure"));
        }
    }

    private static class ThrowingIndexWriter extends IndexWriter {
        private boolean throwDocumentFailure;

        public ThrowingIndexWriter(Directory d, IndexWriterConfig conf) throws IOException {
            super(d, conf);
        }

        @Override
        public long addDocument(Iterable<? extends IndexableField> doc) throws IOException {
            if (throwDocumentFailure) {
                throw new IOException("simulated");
            } else {
                return super.addDocument(doc);
            }
        }

        @Override
        public long deleteDocuments(Term... terms) throws IOException {
            if (throwDocumentFailure) {
                throw new IOException("simulated");
            } else {
                return super.deleteDocuments(terms);
            }
        }

        public void setThrowDocumentFailure(boolean throwDocumentFailure) {
            this.throwDocumentFailure = throwDocumentFailure;
        }
    }

    public void testHandleDocumentFailure() throws Exception {
        try (Store store = createStore()) {
            ParsedDocument doc = testParsedDocument("1", "1", "test", null, -1, -1, testDocumentWithTextField(), B_1, null);
            ThrowingIndexWriter throwingIndexWriter = new ThrowingIndexWriter(store.directory(), new IndexWriterConfig());
            try (Engine engine = createEngine(defaultSettings, store, createTempDir(), NoMergePolicy.INSTANCE, () -> throwingIndexWriter)) {
                // test document failure while indexing
                throwingIndexWriter.setThrowDocumentFailure(true);
                Engine.IndexResult indexResult = engine.index(randomAppendOnly(1, doc, false));
                assertNotNull(indexResult.getFailure());

                throwingIndexWriter.setThrowDocumentFailure(false);
                indexResult = engine.index(randomAppendOnly(1, doc, false));
                assertNull(indexResult.getFailure());

                // test document failure while deleting
                throwingIndexWriter.setThrowDocumentFailure(true);
                Engine.DeleteResult deleteResult = engine.delete(new Engine.Delete("test", "", newUid("1")));
                assertNotNull(deleteResult.getFailure());
            }
        }

    }

    public void testDocStats() throws IOException {
        final int numDocs = randomIntBetween(2, 10); // at least 2 documents otherwise we don't see any deletes below
        for (int i = 0; i < numDocs; i++) {
            ParsedDocument doc = testParsedDocument(Integer.toString(i), Integer.toString(i), "test", null, -1, -1, testDocument(), new BytesArray("{}"), null);
<<<<<<< HEAD
            Engine.Index firstIndexRequest = new Engine.Index(newUid(Integer.toString(i)), doc, SequenceNumbersService.UNASSIGNED_SEQ_NO, Versions.MATCH_ANY, VersionType.INTERNAL, PRIMARY, System.nanoTime(), -1, false);
            engine.index(firstIndexRequest);
            assertThat(firstIndexRequest.version(), equalTo(1L));
=======
            Engine.Index firstIndexRequest = new Engine.Index(newUid(Integer.toString(i)), doc, Versions.MATCH_ANY, VersionType.INTERNAL, PRIMARY, System.nanoTime(), -1, false);
            Engine.IndexResult indexResult = engine.index(firstIndexRequest);
            assertThat(indexResult.getVersion(), equalTo(1L));
>>>>>>> 179dd885
        }
        DocsStats docStats = engine.getDocStats();
        assertEquals(numDocs, docStats.getCount());
        assertEquals(0, docStats.getDeleted());
        engine.forceMerge(randomBoolean(), 1, false, false, false);

        ParsedDocument doc = testParsedDocument(Integer.toString(0), Integer.toString(0), "test", null, -1, -1, testDocument(), new BytesArray("{}"), null);
<<<<<<< HEAD
        Engine.Index firstIndexRequest = new Engine.Index(newUid(Integer.toString(0)), doc, SequenceNumbersService.UNASSIGNED_SEQ_NO, Versions.MATCH_ANY, VersionType.INTERNAL, PRIMARY, System.nanoTime(), -1, false);
        engine.index(firstIndexRequest);
        assertThat(firstIndexRequest.version(), equalTo(2L));
=======
        Engine.Index firstIndexRequest = new Engine.Index(newUid(Integer.toString(0)), doc, Versions.MATCH_ANY, VersionType.INTERNAL, PRIMARY, System.nanoTime(), -1, false);
        Engine.IndexResult index = engine.index(firstIndexRequest);
        assertThat(index.getVersion(), equalTo(2L));
>>>>>>> 179dd885
        engine.flush(); // flush - buffered deletes are not counted
        docStats = engine.getDocStats();
        assertEquals(1, docStats.getDeleted());
        assertEquals(numDocs, docStats.getCount());
        engine.forceMerge(randomBoolean(), 1, false, false, false);
        docStats = engine.getDocStats();
        assertEquals(0, docStats.getDeleted());
        assertEquals(numDocs, docStats.getCount());
    }

    public void testDoubleDelivery() throws IOException {
        final ParsedDocument doc = testParsedDocument("1", "1", "test", null, 100, -1, testDocumentWithTextField(), new BytesArray("{}".getBytes(Charset.defaultCharset())), null);
        Engine.Index operation = randomAppendOnly(1, doc, false);
        Engine.Index retry = randomAppendOnly(1, doc, true);
        if (randomBoolean()) {
            Engine.IndexResult indexResult = engine.index(operation);
            assertFalse(engine.indexWriterHasDeletions());
            assertEquals(0, engine.getNumVersionLookups());
            assertNotNull(indexResult.getTranslogLocation());
            Engine.IndexResult retryResult = engine.index(retry);
            assertTrue(engine.indexWriterHasDeletions());
            assertEquals(0, engine.getNumVersionLookups());
            assertNotNull(retryResult.getTranslogLocation());
            assertTrue(retryResult.getTranslogLocation().compareTo(indexResult.getTranslogLocation()) > 0);
        } else {
            Engine.IndexResult retryResult = engine.index(retry);
            assertTrue(engine.indexWriterHasDeletions());
            assertEquals(0, engine.getNumVersionLookups());
            assertNotNull(retryResult.getTranslogLocation());
            Engine.IndexResult indexResult = engine.index(operation);
            assertTrue(engine.indexWriterHasDeletions());
            assertEquals(0, engine.getNumVersionLookups());
            assertNotNull(retryResult.getTranslogLocation());
            assertTrue(retryResult.getTranslogLocation().compareTo(indexResult.getTranslogLocation()) < 0);
        }

        engine.refresh("test");
        try (Engine.Searcher searcher = engine.acquireSearcher("test")) {
            TopDocs topDocs = searcher.searcher().search(new MatchAllDocsQuery(), 10);
            assertEquals(1, topDocs.totalHits);
        }
        operation = randomAppendOnly(1, doc, false);
        retry = randomAppendOnly(1, doc, true);
        if (randomBoolean()) {
            Engine.IndexResult indexResult = engine.index(operation);
            assertNotNull(indexResult.getTranslogLocation());
            Engine.IndexResult retryResult = engine.index(retry);
            assertNotNull(retryResult.getTranslogLocation());
            assertTrue(retryResult.getTranslogLocation().compareTo(indexResult.getTranslogLocation()) > 0);
        } else {
            Engine.IndexResult retryResult = engine.index(retry);
            assertNotNull(retryResult.getTranslogLocation());
            Engine.IndexResult indexResult = engine.index(operation);
            assertNotNull(retryResult.getTranslogLocation());
            assertTrue(retryResult.getTranslogLocation().compareTo(indexResult.getTranslogLocation()) < 0);
        }

        engine.refresh("test");
        try (Engine.Searcher searcher = engine.acquireSearcher("test")) {
            TopDocs topDocs = searcher.searcher().search(new MatchAllDocsQuery(), 10);
            assertEquals(1, topDocs.totalHits);
        }
    }


    public void testRetryWithAutogeneratedIdWorksAndNoDuplicateDocs() throws IOException {

        final ParsedDocument doc = testParsedDocument("1", "1", "test", null, 100, -1, testDocumentWithTextField(), new BytesArray("{}".getBytes(Charset.defaultCharset())), null);
        boolean isRetry = false;
        long autoGeneratedIdTimestamp = 0;

<<<<<<< HEAD
        Engine.Index index = new Engine.Index(newUid("1"), doc, SequenceNumbersService.UNASSIGNED_SEQ_NO, Versions.MATCH_ANY, VersionType.INTERNAL, PRIMARY, System.nanoTime(), autoGeneratedIdTimestamp, isRetry);
        engine.index(index);
        assertThat(index.version(), equalTo(1L));

        index = new Engine.Index(newUid("1"), doc, index.seqNo(), index.version(), index.versionType().versionTypeForReplicationAndRecovery(), REPLICA, System.nanoTime(), autoGeneratedIdTimestamp, isRetry);
        replicaEngine.index(index);
        assertThat(index.version(), equalTo(1L));

        isRetry = true;
        index = new Engine.Index(newUid("1"), doc, SequenceNumbersService.UNASSIGNED_SEQ_NO, Versions.MATCH_ANY, VersionType.INTERNAL, PRIMARY, System.nanoTime(), autoGeneratedIdTimestamp, isRetry);
        engine.index(index);
        assertThat(index.version(), equalTo(1L));
=======
        Engine.Index index = new Engine.Index(newUid("1"), doc, Versions.MATCH_ANY, VersionType.INTERNAL, PRIMARY, System.nanoTime(), autoGeneratedIdTimestamp, isRetry);
        Engine.IndexResult indexResult = engine.index(index);
        assertThat(indexResult.getVersion(), equalTo(1L));

        index = new Engine.Index(newUid("1"), doc, indexResult.getVersion(), index.versionType().versionTypeForReplicationAndRecovery(), REPLICA, System.nanoTime(), autoGeneratedIdTimestamp, isRetry);
        indexResult = replicaEngine.index(index);
        assertThat(indexResult.getVersion(), equalTo(1L));

        isRetry = true;
        index = new Engine.Index(newUid("1"), doc, Versions.MATCH_ANY, VersionType.INTERNAL, PRIMARY, System.nanoTime(), autoGeneratedIdTimestamp, isRetry);
        indexResult = engine.index(index);
        assertThat(indexResult.getVersion(), equalTo(1L));
>>>>>>> 179dd885
        engine.refresh("test");
        try (Engine.Searcher searcher = engine.acquireSearcher("test")) {
            TopDocs topDocs = searcher.searcher().search(new MatchAllDocsQuery(), 10);
            assertEquals(1, topDocs.totalHits);
        }

<<<<<<< HEAD
        index = new Engine.Index(newUid("1"), doc, index.seqNo(), index.version(), index.versionType().versionTypeForReplicationAndRecovery(), REPLICA, System.nanoTime(), autoGeneratedIdTimestamp, isRetry);
        replicaEngine.index(index);
=======
        index = new Engine.Index(newUid("1"), doc, indexResult.getVersion(), index.versionType().versionTypeForReplicationAndRecovery(), REPLICA, System.nanoTime(), autoGeneratedIdTimestamp, isRetry);
        indexResult = replicaEngine.index(index);
        assertThat(indexResult.hasFailure(), equalTo(false));
>>>>>>> 179dd885
        replicaEngine.refresh("test");
        try (Engine.Searcher searcher = replicaEngine.acquireSearcher("test")) {
            TopDocs topDocs = searcher.searcher().search(new MatchAllDocsQuery(), 10);
            assertEquals(1, topDocs.totalHits);
        }
    }

    public void testRetryWithAutogeneratedIdsAndWrongOrderWorksAndNoDuplicateDocs() throws IOException {

        final ParsedDocument doc = testParsedDocument("1", "1", "test", null, 100, -1, testDocumentWithTextField(), new BytesArray("{}".getBytes(Charset.defaultCharset())), null);
        boolean isRetry = true;
        long autoGeneratedIdTimestamp = 0;


<<<<<<< HEAD
        Engine.Index firstIndexRequest = new Engine.Index(newUid("1"), doc, SequenceNumbersService.UNASSIGNED_SEQ_NO, Versions.MATCH_ANY, VersionType.INTERNAL, PRIMARY, System.nanoTime(), autoGeneratedIdTimestamp, isRetry);
        engine.index(firstIndexRequest);
        assertThat(firstIndexRequest.version(), equalTo(1L));

        Engine.Index firstIndexRequestReplica = new Engine.Index(newUid("1"), doc, firstIndexRequest.seqNo(), firstIndexRequest.version(), firstIndexRequest.versionType().versionTypeForReplicationAndRecovery(), REPLICA, System.nanoTime(), autoGeneratedIdTimestamp, isRetry);
        replicaEngine.index(firstIndexRequestReplica);
        assertThat(firstIndexRequestReplica.version(), equalTo(1L));

        isRetry = false;
        Engine.Index secondIndexRequest = new Engine.Index(newUid("1"), doc, SequenceNumbersService.UNASSIGNED_SEQ_NO, Versions.MATCH_ANY, VersionType.INTERNAL, PRIMARY, System.nanoTime(), autoGeneratedIdTimestamp, isRetry);
        engine.index(secondIndexRequest);
        assertTrue(secondIndexRequest.isCreated());
=======
        Engine.Index firstIndexRequest = new Engine.Index(newUid("1"), doc, Versions.MATCH_ANY, VersionType.INTERNAL, PRIMARY, System.nanoTime(), autoGeneratedIdTimestamp, isRetry);
        Engine.IndexResult result = engine.index(firstIndexRequest);
        assertThat(result.getVersion(), equalTo(1L));

        Engine.Index firstIndexRequestReplica = new Engine.Index(newUid("1"), doc, result.getVersion(), firstIndexRequest.versionType().versionTypeForReplicationAndRecovery(), REPLICA, System.nanoTime(), autoGeneratedIdTimestamp, isRetry);
        Engine.IndexResult indexReplicaResult = replicaEngine.index(firstIndexRequestReplica);
        assertThat(indexReplicaResult.getVersion(), equalTo(1L));

        isRetry = false;
        Engine.Index secondIndexRequest = new Engine.Index(newUid("1"), doc, Versions.MATCH_ANY, VersionType.INTERNAL, PRIMARY, System.nanoTime(), autoGeneratedIdTimestamp, isRetry);
        Engine.IndexResult indexResult = engine.index(secondIndexRequest);
        assertTrue(indexResult.isCreated());
>>>>>>> 179dd885
        engine.refresh("test");
        try (Engine.Searcher searcher = engine.acquireSearcher("test")) {
            TopDocs topDocs = searcher.searcher().search(new MatchAllDocsQuery(), 10);
            assertEquals(1, topDocs.totalHits);
        }

<<<<<<< HEAD
        Engine.Index secondIndexRequestReplica = new Engine.Index(newUid("1"), doc, secondIndexRequest.seqNo(), firstIndexRequest.version(), firstIndexRequest.versionType().versionTypeForReplicationAndRecovery(), REPLICA, System.nanoTime(), autoGeneratedIdTimestamp, isRetry);
=======
        Engine.Index secondIndexRequestReplica = new Engine.Index(newUid("1"), doc, result.getVersion(), firstIndexRequest.versionType().versionTypeForReplicationAndRecovery(), REPLICA, System.nanoTime(), autoGeneratedIdTimestamp, isRetry);
>>>>>>> 179dd885
        replicaEngine.index(secondIndexRequestReplica);
        replicaEngine.refresh("test");
        try (Engine.Searcher searcher = replicaEngine.acquireSearcher("test")) {
            TopDocs topDocs = searcher.searcher().search(new MatchAllDocsQuery(), 10);
            assertEquals(1, topDocs.totalHits);
        }
    }

    public Engine.Index randomAppendOnly(int docId, ParsedDocument doc, boolean retry) {
        if (randomBoolean()) {
            return new Engine.Index(newUid(Integer.toString(docId)), doc, SequenceNumbersService.UNASSIGNED_SEQ_NO, Versions.MATCH_ANY, VersionType.INTERNAL, Engine.Operation.Origin.PRIMARY, System.nanoTime(), docId, retry);
        }
        return new Engine.Index(newUid(Integer.toString(docId)), doc, 0, 1, VersionType.EXTERNAL, Engine.Operation.Origin.REPLICA, System.nanoTime(), docId, retry);
    }

    public void testRetryConcurrently() throws InterruptedException, IOException {
        Thread[] thread = new Thread[randomIntBetween(3, 5)];
        int numDocs = randomIntBetween(1000, 10000);
        List<Engine.Index> docs = new ArrayList<>();
        for (int i = 0; i < numDocs; i++) {
            final ParsedDocument doc = testParsedDocument(Integer.toString(i), Integer.toString(i), "test", null, i, -1, testDocumentWithTextField(), new BytesArray("{}".getBytes(Charset.defaultCharset())), null);
            Engine.Index originalIndex = randomAppendOnly(i, doc, false);
            Engine.Index retryIndex = randomAppendOnly(i, doc, true);
            docs.add(originalIndex);
            docs.add(retryIndex);
        }
        Collections.shuffle(docs, random());
        CountDownLatch startGun = new CountDownLatch(thread.length);
        AtomicInteger offset = new AtomicInteger(-1);
        for (int i = 0; i < thread.length; i++) {
            thread[i] = new Thread() {
                @Override
                public void run() {
                    startGun.countDown();
                    try {
                        startGun.await();
                    } catch (InterruptedException e) {
                        throw new AssertionError(e);
                    }
                    int docOffset;
                    while ((docOffset = offset.incrementAndGet()) < docs.size()) {
                        engine.index(docs.get(docOffset));
                    }
                }
            };
            thread[i].start();
        }
        for (int i = 0; i < thread.length; i++) {
            thread[i].join();
        }
        assertEquals(0, engine.getNumVersionLookups());
        assertEquals(0, engine.getNumIndexVersionsLookups());
        engine.refresh("test");
        try (Engine.Searcher searcher = engine.acquireSearcher("test")) {
            TopDocs topDocs = searcher.searcher().search(new MatchAllDocsQuery(), 10);
            assertEquals(numDocs, topDocs.totalHits);
        }
        assertTrue(engine.indexWriterHasDeletions());
    }

    public void testEngineMaxTimestampIsInitialized() throws IOException {
        try (Store store = createStore();
             Engine engine = new InternalEngine(config(defaultSettings, store, createTempDir(), NoMergePolicy.INSTANCE,
                 IndexRequest.UNSET_AUTO_GENERATED_TIMESTAMP, null))) {
            assertEquals(IndexRequest.UNSET_AUTO_GENERATED_TIMESTAMP, engine.segmentsStats(false).getMaxUnsafeAutoIdTimestamp());

        }

        long maxTimestamp = Math.abs(randomLong());
        try (Store store = createStore();
             Engine engine = new InternalEngine(config(defaultSettings, store, createTempDir(), NoMergePolicy.INSTANCE,
                 maxTimestamp, null))) {
            assertEquals(maxTimestamp, engine.segmentsStats(false).getMaxUnsafeAutoIdTimestamp());
        }
    }

    public void testAppendConcurrently() throws InterruptedException, IOException {
        Thread[] thread = new Thread[randomIntBetween(3, 5)];
        int numDocs = randomIntBetween(1000, 10000);
        assertEquals(0, engine.getNumVersionLookups());
        assertEquals(0, engine.getNumIndexVersionsLookups());
        List<Engine.Index> docs = new ArrayList<>();
        for (int i = 0; i < numDocs; i++) {
            final ParsedDocument doc = testParsedDocument(Integer.toString(i), Integer.toString(i), "test", null, i, -1, testDocumentWithTextField(), new BytesArray("{}".getBytes(Charset.defaultCharset())), null);
            Engine.Index index = randomAppendOnly(i, doc, false);
            docs.add(index);
        }
        Collections.shuffle(docs, random());
        CountDownLatch startGun = new CountDownLatch(thread.length);
        AtomicInteger offset = new AtomicInteger(-1);
        for (int i = 0; i < thread.length; i++) {
            thread[i] = new Thread() {
                @Override
                public void run() {
                    startGun.countDown();
                    try {
                        startGun.await();
                    } catch (InterruptedException e) {
                        throw new AssertionError(e);
                    }
                    int docOffset;
                    while ((docOffset = offset.incrementAndGet()) < docs.size()) {
                        engine.index(docs.get(docOffset));
                    }
                }
            };
            thread[i].start();
        }
        for (int i = 0; i < thread.length; i++) {
            thread[i].join();
        }

        engine.refresh("test");
        try (Engine.Searcher searcher = engine.acquireSearcher("test")) {
            TopDocs topDocs = searcher.searcher().search(new MatchAllDocsQuery(), 10);
            assertEquals(docs.size(), topDocs.totalHits);
        }
        assertEquals(0, engine.getNumVersionLookups());
        assertEquals(0, engine.getNumIndexVersionsLookups());
        assertFalse(engine.indexWriterHasDeletions());

    }

    public static long getNumVersionLookups(InternalEngine engine) { // for other tests to access this
        return engine.getNumVersionLookups();
    }

    public static long getNumIndexVersionsLookups(InternalEngine engine) { // for other tests to access this
        return engine.getNumIndexVersionsLookups();
    }

    public void testFailEngineOnRandomIO() throws IOException, InterruptedException {
        MockDirectoryWrapper wrapper = newMockDirectory();
        final Path translogPath = createTempDir("testFailEngineOnRandomIO");
        try (Store store = createStore(wrapper)) {
            CyclicBarrier join = new CyclicBarrier(2);
            CountDownLatch start = new CountDownLatch(1);
            AtomicInteger controller = new AtomicInteger(0);
            EngineConfig config = config(defaultSettings, store, translogPath, newMergePolicy(),
                IndexRequest.UNSET_AUTO_GENERATED_TIMESTAMP, new ReferenceManager.RefreshListener() {
                    @Override
                    public void beforeRefresh() throws IOException {
                    }

                    @Override
                    public void afterRefresh(boolean didRefresh) throws IOException {
                        int i = controller.incrementAndGet();
                        if (i == 1) {
                            throw new MockDirectoryWrapper.FakeIOException();
                        } else if (i == 2) {
                            try {
                                start.await();
                            } catch (InterruptedException e) {
                                throw new AssertionError(e);
                            }
                            throw new AlreadyClosedException("boom");
                        }
                    }
                });
            InternalEngine internalEngine = new InternalEngine(config);
            int docId = 0;
            final ParsedDocument doc = testParsedDocument(Integer.toString(docId), Integer.toString(docId), "test", null, docId, -1,
                testDocumentWithTextField(), new BytesArray("{}".getBytes(Charset.defaultCharset())), null);

            Engine.Index index = randomAppendOnly(docId, doc, false);
            internalEngine.index(index);
            Runnable r = () ->  {
                try {
                    join.await();
                } catch (Exception e) {
                    throw new AssertionError(e);
                }
                try {
                    internalEngine.refresh("test");
                    fail();
                } catch (EngineClosedException ex) {
                    // we can't guarantee that we are entering the refresh call before it's fully
                    // closed so we also expecting ECE here
                    assertTrue(ex.toString(), ex.getCause() instanceof MockDirectoryWrapper.FakeIOException);
                } catch (RefreshFailedEngineException | AlreadyClosedException  ex) {
                    // fine
                } finally {
                    start.countDown();
                }

            };
            Thread t = new Thread(r);
            Thread t1 = new Thread(r);
            t.start();
            t1.start();
            t.join();
            t1.join();
            assertTrue(internalEngine.isClosed.get());
            assertTrue(internalEngine.failedEngine.get() instanceof MockDirectoryWrapper.FakeIOException);
        }
    }
}<|MERGE_RESOLUTION|>--- conflicted
+++ resolved
@@ -33,12 +33,9 @@
 import org.apache.lucene.document.TextField;
 import org.apache.lucene.index.CorruptIndexException;
 import org.apache.lucene.index.DirectoryReader;
-<<<<<<< HEAD
 import org.apache.lucene.index.IndexCommit;
 import org.apache.lucene.index.IndexReader;
-=======
 import org.apache.lucene.index.IndexWriter;
->>>>>>> 179dd885
 import org.apache.lucene.index.IndexWriterConfig;
 import org.apache.lucene.index.IndexableField;
 import org.apache.lucene.index.KeepOnlyLastCommitDeletionPolicy;
@@ -86,10 +83,7 @@
 import org.elasticsearch.index.Index;
 import org.elasticsearch.index.IndexSettings;
 import org.elasticsearch.index.VersionType;
-<<<<<<< HEAD
-=======
 import org.elasticsearch.index.analysis.AnalyzerScope;
->>>>>>> 179dd885
 import org.elasticsearch.index.analysis.IndexAnalyzers;
 import org.elasticsearch.index.analysis.NamedAnalyzer;
 import org.elasticsearch.index.codec.CodecService;
@@ -714,11 +708,7 @@
                     operations.add(operation);
                     initialEngine.index(operation);
                 } else {
-<<<<<<< HEAD
-                    final Engine.Delete operation = new Engine.Delete("test", "1", newUid("test#1"), SequenceNumbersService.UNASSIGNED_SEQ_NO, i, VersionType.EXTERNAL, Engine.Operation.Origin.PRIMARY, System.nanoTime(), false);
-=======
-                    final Engine.Delete operation = new Engine.Delete("test", "1", newUid("test#1"), i, VersionType.EXTERNAL, Engine.Operation.Origin.PRIMARY, System.nanoTime());
->>>>>>> 179dd885
+                    final Engine.Delete operation = new Engine.Delete("test", "1", newUid("test#1"), SequenceNumbersService.UNASSIGNED_SEQ_NO, i, VersionType.EXTERNAL, Engine.Operation.Origin.PRIMARY, System.nanoTime());
                     operations.add(operation);
                     initialEngine.delete(operation);
                 }
@@ -1132,15 +1122,9 @@
         Engine.IndexResult indexResult = engine.index(create);
         assertThat(indexResult.getVersion(), equalTo(1L));
 
-<<<<<<< HEAD
-        create = new Engine.Index(newUid("1"), doc, create.seqNo(), create.version(), create.versionType().versionTypeForReplicationAndRecovery(), REPLICA, 0, -1, false);
-        replicaEngine.index(create);
-        assertThat(create.version(), equalTo(1L));
-=======
-        create = new Engine.Index(newUid("1"), doc, indexResult.getVersion(), create.versionType().versionTypeForReplicationAndRecovery(), REPLICA, 0, -1, false);
+        create = new Engine.Index(newUid("1"), doc, indexResult.getSeqNo(), indexResult.getVersion(), create.versionType().versionTypeForReplicationAndRecovery(), REPLICA, 0, -1, false);
         indexResult = replicaEngine.index(create);
         assertThat(indexResult.getVersion(), equalTo(1L));
->>>>>>> 179dd885
     }
 
     public void testVersioningNewIndex() {
@@ -1149,36 +1133,20 @@
         Engine.IndexResult indexResult = engine.index(index);
         assertThat(indexResult.getVersion(), equalTo(1L));
 
-<<<<<<< HEAD
-        index = new Engine.Index(newUid("1"), doc, index.seqNo(), index.version(), index.versionType().versionTypeForReplicationAndRecovery(), REPLICA, 0, -1, false);
-        replicaEngine.index(index);
-        assertThat(index.version(), equalTo(1L));
-=======
-        index = new Engine.Index(newUid("1"), doc, indexResult.getVersion(), index.versionType().versionTypeForReplicationAndRecovery(), REPLICA, 0, -1, false);
+        index = new Engine.Index(newUid("1"), doc, indexResult.getSeqNo(), indexResult.getVersion(), index.versionType().versionTypeForReplicationAndRecovery(), REPLICA, 0, -1, false);
         indexResult = replicaEngine.index(index);
         assertThat(indexResult.getVersion(), equalTo(1L));
->>>>>>> 179dd885
     }
 
     public void testExternalVersioningNewIndex() {
         ParsedDocument doc = testParsedDocument("1", "1", "test", null, -1, -1, testDocument(), B_1, null);
-<<<<<<< HEAD
         Engine.Index index = new Engine.Index(newUid("1"), doc, SequenceNumbersService.UNASSIGNED_SEQ_NO, 12, VersionType.EXTERNAL, PRIMARY, 0, -1, false);
-        engine.index(index);
-        assertThat(index.version(), equalTo(12L));
-
-        index = new Engine.Index(newUid("1"), doc, index.seqNo(), index.version(), index.versionType().versionTypeForReplicationAndRecovery(), REPLICA, 0, -1, false);
-        replicaEngine.index(index);
-        assertThat(index.version(), equalTo(12L));
-=======
-        Engine.Index index = new Engine.Index(newUid("1"), doc, 12, VersionType.EXTERNAL, PRIMARY, 0, -1, false);
         Engine.IndexResult indexResult = engine.index(index);
         assertThat(indexResult.getVersion(), equalTo(12L));
 
-        index = new Engine.Index(newUid("1"), doc, indexResult.getVersion(), index.versionType().versionTypeForReplicationAndRecovery(), REPLICA, 0, -1, false);
+        index = new Engine.Index(newUid("1"), doc, indexResult.getSeqNo(), indexResult.getVersion(), index.versionType().versionTypeForReplicationAndRecovery(), REPLICA, 0, -1, false);
         indexResult = replicaEngine.index(index);
         assertThat(indexResult.getVersion(), equalTo(12L));
->>>>>>> 179dd885
     }
 
     public void testVersioningIndexConflict() {
@@ -1191,65 +1159,29 @@
         indexResult = engine.index(index);
         assertThat(indexResult.getVersion(), equalTo(2L));
 
-<<<<<<< HEAD
         index = new Engine.Index(newUid("1"), doc, SequenceNumbersService.UNASSIGNED_SEQ_NO, 1L, VersionType.INTERNAL, Engine.Operation.Origin.PRIMARY, 0, -1, false);
-        try {
-            engine.index(index);
-            fail();
-        } catch (VersionConflictEngineException e) {
-            // all is well
-        }
-
-        // future versions should not work as well
-        index = new Engine.Index(newUid("1"), doc, SequenceNumbersService.UNASSIGNED_SEQ_NO, 3L, VersionType.INTERNAL, PRIMARY, 0, -1, false);
-        try {
-            engine.index(index);
-            fail();
-        } catch (VersionConflictEngineException e) {
-            // all is well
-        }
-=======
-        index = new Engine.Index(newUid("1"), doc, 1L, VersionType.INTERNAL, Engine.Operation.Origin.PRIMARY, 0, -1, false);
         indexResult = engine.index(index);
         assertTrue(indexResult.hasFailure());
         assertThat(indexResult.getFailure(), instanceOf(VersionConflictEngineException.class));
 
         // future versions should not work as well
-        index = new Engine.Index(newUid("1"), doc, 3L, VersionType.INTERNAL, PRIMARY, 0, -1, false);
+        index = new Engine.Index(newUid("1"), doc, SequenceNumbersService.UNASSIGNED_SEQ_NO, 3L, VersionType.INTERNAL, PRIMARY, 0, -1, false);
         indexResult = engine.index(index);
         assertTrue(indexResult.hasFailure());
         assertThat(indexResult.getFailure(), instanceOf(VersionConflictEngineException.class));
->>>>>>> 179dd885
     }
 
     public void testExternalVersioningIndexConflict() {
         ParsedDocument doc = testParsedDocument("1", "1", "test", null, -1, -1, testDocument(), B_1, null);
-<<<<<<< HEAD
-
         Engine.Index index = new Engine.Index(newUid("1"), doc, SequenceNumbersService.UNASSIGNED_SEQ_NO, 12, VersionType.EXTERNAL, PRIMARY, 0, -1, false);
-        engine.index(index);
-        assertThat(index.version(), equalTo(12L));
-
-        index = new Engine.Index(newUid("1"), doc, SequenceNumbersService.UNASSIGNED_SEQ_NO, 14, VersionType.EXTERNAL, PRIMARY, 0, -1, false);
-        engine.index(index);
-        assertThat(index.version(), equalTo(14L));
-
-        index = new Engine.Index(newUid("1"), doc, SequenceNumbersService.UNASSIGNED_SEQ_NO, 13, VersionType.EXTERNAL, PRIMARY, 0, -1, false);
-        try {
-            engine.index(index);
-            fail();
-        } catch (VersionConflictEngineException e) {
-            // all is well
-=======
-        Engine.Index index = new Engine.Index(newUid("1"), doc, 12, VersionType.EXTERNAL, PRIMARY, 0, -1, false);
         Engine.IndexResult indexResult = engine.index(index);
         assertThat(indexResult.getVersion(), equalTo(12L));
 
-        index = new Engine.Index(newUid("1"), doc, 14, VersionType.EXTERNAL, PRIMARY, 0, -1, false);
+        index = new Engine.Index(newUid("1"), doc, SequenceNumbersService.UNASSIGNED_SEQ_NO, 14, VersionType.EXTERNAL, PRIMARY, 0, -1, false);
         indexResult = engine.index(index);
         assertThat(indexResult.getVersion(), equalTo(14L));
 
-        index = new Engine.Index(newUid("1"), doc, 13, VersionType.EXTERNAL, PRIMARY, 0, -1, false);
+        index = new Engine.Index(newUid("1"), doc, SequenceNumbersService.UNASSIGNED_SEQ_NO, 13, VersionType.EXTERNAL, PRIMARY, 0, -1, false);
         indexResult = engine.index(index);
         assertTrue(indexResult.hasFailure());
         assertThat(indexResult.getFailure(), instanceOf(VersionConflictEngineException.class));
@@ -1257,7 +1189,7 @@
 
     public void testForceVersioningNotAllowedExceptForOlderIndices() throws Exception {
         ParsedDocument doc = testParsedDocument("1", "1", "test", null, -1, -1, testDocument(), B_1, null);
-        Engine.Index index = new Engine.Index(newUid("1"), doc, 42, VersionType.FORCE, PRIMARY, 0, -1, false);
+        Engine.Index index = new Engine.Index(newUid("1"), doc, SequenceNumbersService.UNASSIGNED_SEQ_NO, 42, VersionType.FORCE, PRIMARY, 0, -1, false);
 
         Engine.IndexResult indexResult = engine.index(index);
         assertTrue(indexResult.hasFailure());
@@ -1269,17 +1201,16 @@
                 .build());
         try (Store store = createStore();
                 Engine engine = createEngine(oldIndexSettings, store, createTempDir(), NoMergePolicy.INSTANCE)) {
-            index = new Engine.Index(newUid("1"), doc, 84, VersionType.FORCE, PRIMARY, 0, -1, false);
+            index = new Engine.Index(newUid("1"), doc, SequenceNumbersService.UNASSIGNED_SEQ_NO, 84, VersionType.FORCE, PRIMARY, 0, -1, false);
             Engine.IndexResult result = engine.index(index);
             assertTrue(result.hasFailure());
             assertThat(result.getFailure(), instanceOf(IllegalArgumentException.class));
             assertThat(result.getFailure().getMessage(), containsString("version type [FORCE] may not be used for non-translog operations"));
 
-            index = new Engine.Index(newUid("1"), doc, 84, VersionType.FORCE,
+            index = new Engine.Index(newUid("1"), doc, randomIntBetween(0, 16), 84, VersionType.FORCE,
                     Engine.Operation.Origin.LOCAL_TRANSLOG_RECOVERY, 0, -1, false);
             result = engine.index(index);
             assertThat(result.getVersion(), equalTo(84L));
->>>>>>> 179dd885
         }
     }
 
@@ -1295,73 +1226,34 @@
 
         engine.flush();
 
-<<<<<<< HEAD
         index = new Engine.Index(newUid("1"), doc, SequenceNumbersService.UNASSIGNED_SEQ_NO, 1L, VersionType.INTERNAL, PRIMARY, 0, -1, false);
-        try {
-            engine.index(index);
-            fail();
-        } catch (VersionConflictEngineException e) {
-            // all is well
-        }
-
-        // future versions should not work as well
-        index = new Engine.Index(newUid("1"), doc, SequenceNumbersService.UNASSIGNED_SEQ_NO, 3L, VersionType.INTERNAL, PRIMARY, 0, -1, false);
-        try {
-            engine.index(index);
-            fail();
-        } catch (VersionConflictEngineException e) {
-            // all is well
-        }
-=======
-        index = new Engine.Index(newUid("1"), doc, 1L, VersionType.INTERNAL, PRIMARY, 0, -1, false);
         indexResult = engine.index(index);
         assertTrue(indexResult.hasFailure());
         assertThat(indexResult.getFailure(), instanceOf(VersionConflictEngineException.class));
 
         // future versions should not work as well
-        index = new Engine.Index(newUid("1"), doc, 3L, VersionType.INTERNAL, PRIMARY, 0, -1, false);
+        index = new Engine.Index(newUid("1"), doc, SequenceNumbersService.UNASSIGNED_SEQ_NO, 3L, VersionType.INTERNAL, PRIMARY, 0, -1, false);
         indexResult = engine.index(index);
         assertTrue(indexResult.hasFailure());
         assertThat(indexResult.getFailure(), instanceOf(VersionConflictEngineException.class));
->>>>>>> 179dd885
     }
 
     public void testExternalVersioningIndexConflictWithFlush() {
         ParsedDocument doc = testParsedDocument("1", "1", "test", null, -1, -1, testDocument(), B_1, null);
-<<<<<<< HEAD
         Engine.Index index = new Engine.Index(newUid("1"), doc, SequenceNumbersService.UNASSIGNED_SEQ_NO, 12, VersionType.EXTERNAL, PRIMARY, 0, -1, false);
-        engine.index(index);
-        assertThat(index.version(), equalTo(12L));
-
-        index = new Engine.Index(newUid("1"), doc, SequenceNumbersService.UNASSIGNED_SEQ_NO, 14, VersionType.EXTERNAL, PRIMARY, 0, -1, false);
-        engine.index(index);
-        assertThat(index.version(), equalTo(14L));
-
-        engine.flush();
-
-        index = new Engine.Index(newUid("1"), doc, SequenceNumbersService.UNASSIGNED_SEQ_NO, 13, VersionType.EXTERNAL, PRIMARY, 0, -1, false);
-        try {
-            engine.index(index);
-            fail();
-        } catch (VersionConflictEngineException e) {
-            // all is well
-        }
-=======
-        Engine.Index index = new Engine.Index(newUid("1"), doc, 12, VersionType.EXTERNAL, PRIMARY, 0, -1, false);
         Engine.IndexResult indexResult = engine.index(index);
         assertThat(indexResult.getVersion(), equalTo(12L));
 
-        index = new Engine.Index(newUid("1"), doc, 14, VersionType.EXTERNAL, PRIMARY, 0, -1, false);
+        index = new Engine.Index(newUid("1"), doc, SequenceNumbersService.UNASSIGNED_SEQ_NO, 14, VersionType.EXTERNAL, PRIMARY, 0, -1, false);
         indexResult = engine.index(index);
         assertThat(indexResult.getVersion(), equalTo(14L));
 
         engine.flush();
 
-        index = new Engine.Index(newUid("1"), doc, 13, VersionType.EXTERNAL, PRIMARY, 0, -1, false);
+        index = new Engine.Index(newUid("1"), doc, SequenceNumbersService.UNASSIGNED_SEQ_NO, 13, VersionType.EXTERNAL, PRIMARY, 0, -1, false);
         indexResult = engine.index(index);
         assertTrue(indexResult.hasFailure());
         assertThat(indexResult.getFailure(), instanceOf(VersionConflictEngineException.class));
->>>>>>> 179dd885
     }
 
     public void testForceMerge() throws IOException {
@@ -1469,68 +1361,27 @@
         indexResult = engine.index(index);
         assertThat(indexResult.getVersion(), equalTo(2L));
 
-<<<<<<< HEAD
-        Engine.Delete delete = new Engine.Delete("test", "1", newUid("1"), SequenceNumbersService.UNASSIGNED_SEQ_NO, 1L, VersionType.INTERNAL, PRIMARY, 0, false);
-        try {
-            engine.delete(delete);
-            fail();
-        } catch (VersionConflictEngineException e) {
-            // all is well
-        }
-
-        // future versions should not work as well
-        delete = new Engine.Delete("test", "1", newUid("1"), SequenceNumbersService.UNASSIGNED_SEQ_NO, 3L, VersionType.INTERNAL, PRIMARY, 0, false);
-        try {
-            engine.delete(delete);
-            fail();
-        } catch (VersionConflictEngineException e) {
-            // all is well
-        }
-
-        // now actually delete
-        delete = new Engine.Delete("test", "1", newUid("1"), SequenceNumbersService.UNASSIGNED_SEQ_NO, 2L, VersionType.INTERNAL, PRIMARY, 0, false);
-        engine.delete(delete);
-        assertThat(delete.version(), equalTo(3L));
-
-        // now check if we can index to a delete doc with version
-        index = new Engine.Index(newUid("1"), doc, SequenceNumbersService.UNASSIGNED_SEQ_NO, 2L, VersionType.INTERNAL, PRIMARY, 0, -1, false);
-        try {
-            engine.index(index);
-            fail();
-        } catch (VersionConflictEngineException e) {
-            // all is well
-        }
-
-        // we shouldn't be able to create as well
-        Engine.Index create = new Engine.Index(newUid("1"), doc, SequenceNumbersService.UNASSIGNED_SEQ_NO, Versions.MATCH_DELETED, VersionType.INTERNAL, PRIMARY, 0, -1, false);
-        try {
-            engine.index(create);
-        } catch (VersionConflictEngineException e) {
-            // all is well
-        }
-=======
-        Engine.Delete delete = new Engine.Delete("test", "1", newUid("1"), 1L, VersionType.INTERNAL, PRIMARY, 0);
+        Engine.Delete delete = new Engine.Delete("test", "1", newUid("1"), SequenceNumbersService.UNASSIGNED_SEQ_NO, 1L, VersionType.INTERNAL, PRIMARY, 0);
         Engine.DeleteResult result = engine.delete(delete);
         assertTrue(result.hasFailure());
         assertThat(result.getFailure(), instanceOf(VersionConflictEngineException.class));
 
         // future versions should not work as well
-        delete = new Engine.Delete("test", "1", newUid("1"), 3L, VersionType.INTERNAL, PRIMARY, 0);
+        delete = new Engine.Delete("test", "1", newUid("1"), SequenceNumbersService.UNASSIGNED_SEQ_NO, 3L, VersionType.INTERNAL, PRIMARY, 0);
         result = engine.delete(delete);
         assertTrue(result.hasFailure());
         assertThat(result.getFailure(), instanceOf(VersionConflictEngineException.class));
 
         // now actually delete
-        delete = new Engine.Delete("test", "1", newUid("1"), 2L, VersionType.INTERNAL, PRIMARY, 0);
+        delete = new Engine.Delete("test", "1", newUid("1"), SequenceNumbersService.UNASSIGNED_SEQ_NO, 2L, VersionType.INTERNAL, PRIMARY, 0);
         result = engine.delete(delete);
         assertThat(result.getVersion(), equalTo(3L));
 
         // now check if we can index to a delete doc with version
-        index = new Engine.Index(newUid("1"), doc, 2L, VersionType.INTERNAL, PRIMARY, 0, -1, false);
+        index = new Engine.Index(newUid("1"), doc, SequenceNumbersService.UNASSIGNED_SEQ_NO, 2L, VersionType.INTERNAL, PRIMARY, 0, -1, false);
         indexResult = engine.index(index);
         assertTrue(indexResult.hasFailure());
         assertThat(indexResult.getFailure(), instanceOf(VersionConflictEngineException.class));
->>>>>>> 179dd885
     }
 
     public void testVersioningDeleteConflictWithFlush() {
@@ -1545,130 +1396,57 @@
 
         engine.flush();
 
-<<<<<<< HEAD
-        Engine.Delete delete = new Engine.Delete("test", "1", newUid("1"), SequenceNumbersService.UNASSIGNED_SEQ_NO, 1L, VersionType.INTERNAL, PRIMARY, 0, false);
-        try {
-            engine.delete(delete);
-            fail();
-        } catch (VersionConflictEngineException e) {
-            // all is well
-        }
-
-        // future versions should not work as well
-        delete = new Engine.Delete("test", "1", newUid("1"), SequenceNumbersService.UNASSIGNED_SEQ_NO, 3L, VersionType.INTERNAL, PRIMARY, 0, false);
-        try {
-            engine.delete(delete);
-            fail();
-        } catch (VersionConflictEngineException e) {
-            // all is well
-        }
-=======
-        Engine.Delete delete = new Engine.Delete("test", "1", newUid("1"), 1L, VersionType.INTERNAL, PRIMARY, 0);
+        Engine.Delete delete = new Engine.Delete("test", "1", newUid("1"), SequenceNumbersService.UNASSIGNED_SEQ_NO, 1L, VersionType.INTERNAL, PRIMARY, 0);
         Engine.DeleteResult deleteResult = engine.delete(delete);
         assertTrue(deleteResult.hasFailure());
         assertThat(deleteResult.getFailure(), instanceOf(VersionConflictEngineException.class));
 
         // future versions should not work as well
-        delete = new Engine.Delete("test", "1", newUid("1"), 3L, VersionType.INTERNAL, PRIMARY, 0);
+        delete = new Engine.Delete("test", "1", newUid("1"), SequenceNumbersService.UNASSIGNED_SEQ_NO, 3L, VersionType.INTERNAL, PRIMARY, 0);
         deleteResult = engine.delete(delete);
         assertTrue(deleteResult.hasFailure());
         assertThat(deleteResult.getFailure(), instanceOf(VersionConflictEngineException.class));
->>>>>>> 179dd885
 
         engine.flush();
 
         // now actually delete
-<<<<<<< HEAD
-        delete = new Engine.Delete("test", "1", newUid("1"), SequenceNumbersService.UNASSIGNED_SEQ_NO, 2L, VersionType.INTERNAL, PRIMARY, 0, false);
-        engine.delete(delete);
-        assertThat(delete.version(), equalTo(3L));
-=======
-        delete = new Engine.Delete("test", "1", newUid("1"), 2L, VersionType.INTERNAL, PRIMARY, 0);
+        delete = new Engine.Delete("test", "1", newUid("1"), SequenceNumbersService.UNASSIGNED_SEQ_NO, 2L, VersionType.INTERNAL, PRIMARY, 0);
         deleteResult = engine.delete(delete);
         assertThat(deleteResult.getVersion(), equalTo(3L));
->>>>>>> 179dd885
 
         engine.flush();
 
         // now check if we can index to a delete doc with version
-<<<<<<< HEAD
         index = new Engine.Index(newUid("1"), doc, SequenceNumbersService.UNASSIGNED_SEQ_NO, 2L, VersionType.INTERNAL, PRIMARY, 0, -1, false);
-        try {
-            engine.index(index);
-            fail();
-        } catch (VersionConflictEngineException e) {
-            // all is well
-        }
-
-        // we shouldn't be able to create as well
-        Engine.Index create = new Engine.Index(newUid("1"), doc, SequenceNumbersService.UNASSIGNED_SEQ_NO, Versions.MATCH_DELETED, VersionType.INTERNAL, PRIMARY, 0, -1, false);
-        try {
-            engine.index(create);
-        } catch (VersionConflictEngineException e) {
-            // all is well
-        }
-=======
-        index = new Engine.Index(newUid("1"), doc, 2L, VersionType.INTERNAL, PRIMARY, 0, -1, false);
         indexResult = engine.index(index);
         assertTrue(indexResult.hasFailure());
         assertThat(indexResult.getFailure(), instanceOf(VersionConflictEngineException.class));
->>>>>>> 179dd885
     }
 
     public void testVersioningCreateExistsException() {
         ParsedDocument doc = testParsedDocument("1", "1", "test", null, -1, -1, testDocument(), B_1, null);
-<<<<<<< HEAD
         Engine.Index create = new Engine.Index(newUid("1"), doc, SequenceNumbersService.UNASSIGNED_SEQ_NO, Versions.MATCH_DELETED, VersionType.INTERNAL, PRIMARY, 0, -1, false);
-        engine.index(create);
-        assertThat(create.version(), equalTo(1L));
-
-        create = new Engine.Index(newUid("1"), doc, SequenceNumbersService.UNASSIGNED_SEQ_NO, Versions.MATCH_DELETED, VersionType.INTERNAL, PRIMARY, 0, -1, false);
-        try {
-            engine.index(create);
-            fail();
-        } catch (VersionConflictEngineException e) {
-            // all is well
-        }
-=======
-        Engine.Index create = new Engine.Index(newUid("1"), doc, Versions.MATCH_DELETED, VersionType.INTERNAL, PRIMARY, 0, -1, false);
         Engine.IndexResult indexResult = engine.index(create);
         assertThat(indexResult.getVersion(), equalTo(1L));
 
-        create = new Engine.Index(newUid("1"), doc, Versions.MATCH_DELETED, VersionType.INTERNAL, PRIMARY, 0, -1, false);
+        create = new Engine.Index(newUid("1"), doc, SequenceNumbersService.UNASSIGNED_SEQ_NO, Versions.MATCH_DELETED, VersionType.INTERNAL, PRIMARY, 0, -1, false);
         indexResult = engine.index(create);
         assertTrue(indexResult.hasFailure());
         assertThat(indexResult.getFailure(), instanceOf(VersionConflictEngineException.class));
->>>>>>> 179dd885
     }
 
     public void testVersioningCreateExistsExceptionWithFlush() {
         ParsedDocument doc = testParsedDocument("1", "1", "test", null, -1, -1, testDocument(), B_1, null);
-<<<<<<< HEAD
         Engine.Index create = new Engine.Index(newUid("1"), doc, SequenceNumbersService.UNASSIGNED_SEQ_NO, Versions.MATCH_DELETED, VersionType.INTERNAL, PRIMARY, 0, -1, false);
-        engine.index(create);
-        assertThat(create.version(), equalTo(1L));
-
-        engine.flush();
-
-        create = new Engine.Index(newUid("1"), doc, SequenceNumbersService.UNASSIGNED_SEQ_NO, Versions.MATCH_DELETED, VersionType.INTERNAL, PRIMARY, 0, -1, false);
-        try {
-            engine.index(create);
-            fail();
-        } catch (VersionConflictEngineException e) {
-            // all is well
-        }
-=======
-        Engine.Index create = new Engine.Index(newUid("1"), doc, Versions.MATCH_DELETED, VersionType.INTERNAL, PRIMARY, 0, -1, false);
         Engine.IndexResult indexResult = engine.index(create);
         assertThat(indexResult.getVersion(), equalTo(1L));
 
         engine.flush();
 
-        create = new Engine.Index(newUid("1"), doc, Versions.MATCH_DELETED, VersionType.INTERNAL, PRIMARY, 0, -1, false);
+        create = new Engine.Index(newUid("1"), doc, SequenceNumbersService.UNASSIGNED_SEQ_NO, Versions.MATCH_DELETED, VersionType.INTERNAL, PRIMARY, 0, -1, false);
         indexResult = engine.index(create);
         assertTrue(indexResult.hasFailure());
         assertThat(indexResult.getFailure(), instanceOf(VersionConflictEngineException.class));
->>>>>>> 179dd885
     }
 
     public void testVersioningReplicaConflict1() {
@@ -1682,48 +1460,23 @@
         assertThat(indexResult.getVersion(), equalTo(2L));
 
         // apply the second index to the replica, should work fine
-<<<<<<< HEAD
-        index = new Engine.Index(newUid("1"), doc, index.seqNo(), index.version(), VersionType.INTERNAL.versionTypeForReplicationAndRecovery(), REPLICA,  0, -1, false);
-        replicaEngine.index(index);
-        assertThat(index.version(), equalTo(2L));
-
-        // now, the old one should not work
-        index = new Engine.Index(newUid("1"), doc, index.seqNo(), 1L, VersionType.INTERNAL.versionTypeForReplicationAndRecovery(), REPLICA, 0, -1, false);
-
-        try {
-            replicaEngine.index(index);
-            fail();
-        } catch (VersionConflictEngineException e) {
-            // all is well
-        }
-
-        // second version on replica should fail as well
-        try {
-            index = new Engine.Index(newUid("1"), doc, index.seqNo(), 2L
-                    , VersionType.INTERNAL.versionTypeForReplicationAndRecovery(), REPLICA, 0, -1, false);
-            replicaEngine.index(index);
-            assertThat(index.version(), equalTo(2L));
-        } catch (VersionConflictEngineException e) {
-            // all is well
-        }
-=======
-        index = new Engine.Index(newUid("1"), doc, indexResult.getVersion(), VersionType.INTERNAL.versionTypeForReplicationAndRecovery(), REPLICA,  0, -1, false);
+        index = new Engine.Index(newUid("1"), doc, indexResult.getSeqNo(), indexResult.getVersion(), VersionType.INTERNAL.versionTypeForReplicationAndRecovery(), REPLICA,  0, -1, false);
         indexResult = replicaEngine.index(index);
         assertThat(indexResult.getVersion(), equalTo(2L));
 
+        long seqNo = indexResult.getSeqNo();
         // now, the old one should not work
-        index = new Engine.Index(newUid("1"), doc, 1L, VersionType.INTERNAL.versionTypeForReplicationAndRecovery(), REPLICA, 0, -1, false);
+        index = new Engine.Index(newUid("1"), doc, seqNo, 1L, VersionType.INTERNAL.versionTypeForReplicationAndRecovery(), REPLICA, 0, -1, false);
         indexResult = replicaEngine.index(index);
         assertTrue(indexResult.hasFailure());
         assertThat(indexResult.getFailure(), instanceOf(VersionConflictEngineException.class));
 
         // second version on replica should fail as well
-        index = new Engine.Index(newUid("1"), doc, 2L
+        index = new Engine.Index(newUid("1"), doc, seqNo, 2L
                 , VersionType.INTERNAL.versionTypeForReplicationAndRecovery(), REPLICA, 0, -1, false);
         indexResult = replicaEngine.index(index);
         assertThat(indexResult.getVersion(), equalTo(2L));
         assertThat(indexResult.getFailure(), instanceOf(VersionConflictEngineException.class));
->>>>>>> 179dd885
     }
 
     public void testVersioningReplicaConflict2() {
@@ -1733,7 +1486,7 @@
         assertThat(indexResult.getVersion(), equalTo(1L));
 
         // apply the first index to the replica, should work fine
-        index = new Engine.Index(newUid("1"), doc, index.seqNo(), 1L
+        index = new Engine.Index(newUid("1"), doc, indexResult.getSeqNo(), 1L
                 , VersionType.INTERNAL.versionTypeForReplicationAndRecovery(), REPLICA, 0, -1, false);
         indexResult = replicaEngine.index(index);
         assertThat(indexResult.getVersion(), equalTo(1L));
@@ -1749,49 +1502,23 @@
         assertThat(deleteResult.getVersion(), equalTo(3L));
 
         // apply the delete on the replica (skipping the second index)
-<<<<<<< HEAD
-        delete = new Engine.Delete("test", "1", newUid("1"), delete.seqNo(), 3L
-                , VersionType.INTERNAL.versionTypeForReplicationAndRecovery(), REPLICA, 0, false);
-        replicaEngine.delete(delete);
-        assertThat(delete.version(), equalTo(3L));
-
-        // second time delete with same version should fail
-        try {
-            delete = new Engine.Delete("test", "1", newUid("1"), delete.seqNo(), 3L
-                    , VersionType.INTERNAL.versionTypeForReplicationAndRecovery(), REPLICA, 0, false);
-            replicaEngine.delete(delete);
-            fail("excepted VersionConflictEngineException to be thrown");
-        } catch (VersionConflictEngineException e) {
-            // all is well
-        }
-
-        // now do the second index on the replica, it should fail
-        try {
-            index = new Engine.Index(newUid("1"), doc, index.seqNo(), 2L, VersionType.INTERNAL.versionTypeForReplicationAndRecovery(), REPLICA, 0, -1, false);
-            replicaEngine.index(index);
-            fail("excepted VersionConflictEngineException to be thrown");
-        } catch (VersionConflictEngineException e) {
-            // all is well
-        }
-=======
-        delete = new Engine.Delete("test", "1", newUid("1"), 3L
+        delete = new Engine.Delete("test", "1", newUid("1"), deleteResult.getSeqNo(), 3L
                 , VersionType.INTERNAL.versionTypeForReplicationAndRecovery(), REPLICA, 0);
         deleteResult = replicaEngine.delete(delete);
         assertThat(deleteResult.getVersion(), equalTo(3L));
 
         // second time delete with same version should fail
-        delete = new Engine.Delete("test", "1", newUid("1"), 3L
+        delete = new Engine.Delete("test", "1", newUid("1"), deleteResult.getSeqNo(), 3L
                 , VersionType.INTERNAL.versionTypeForReplicationAndRecovery(), REPLICA, 0);
         deleteResult = replicaEngine.delete(delete);
         assertTrue(deleteResult.hasFailure());
         assertThat(deleteResult.getFailure(), instanceOf(VersionConflictEngineException.class));
 
         // now do the second index on the replica, it should fail
-        index = new Engine.Index(newUid("1"), doc, 2L, VersionType.INTERNAL.versionTypeForReplicationAndRecovery(), REPLICA, 0, -1, false);
+        index = new Engine.Index(newUid("1"), doc, deleteResult.getSeqNo(), 2L, VersionType.INTERNAL.versionTypeForReplicationAndRecovery(), REPLICA, 0, -1, false);
         indexResult = replicaEngine.index(index);
         assertTrue(indexResult.hasFailure());
         assertThat(indexResult.getFailure(), instanceOf(VersionConflictEngineException.class));
->>>>>>> 179dd885
     }
 
     public void testBasicCreatedFlag() {
@@ -1884,6 +1611,7 @@
         }
     }
 
+    @AwaitsFix(bugUrl = "// nocommit")
     public void testSeqNoAndCheckpoints() throws IOException {
         final int opCount = randomIntBetween(1, 256);
         long primarySeqNo = SequenceNumbersService.NO_OPS_PERFORMED;
@@ -1909,7 +1637,7 @@
                     id = randomFrom(indexedIds);
                     final Engine.Delete delete = new Engine.Delete(
                         "test", id, newUid("test#" + id), SequenceNumbersService.UNASSIGNED_SEQ_NO,
-                        rarely() ? 100 : Versions.MATCH_ANY, VersionType.INTERNAL, PRIMARY, 0, false);
+                        rarely() ? 100 : Versions.MATCH_ANY, VersionType.INTERNAL, PRIMARY, 0);
                     try {
                         initialEngine.delete(delete);
                         indexedIds.remove(id);
@@ -2155,11 +1883,7 @@
             engine.index(new Engine.Index(newUid("1"), doc, SequenceNumbersService.UNASSIGNED_SEQ_NO, 1, VersionType.EXTERNAL, Engine.Operation.Origin.PRIMARY, System.nanoTime(), -1, false));
 
             // Delete document we just added:
-<<<<<<< HEAD
-            engine.delete(new Engine.Delete("test", "1", newUid("1"), SequenceNumbersService.UNASSIGNED_SEQ_NO, 10, VersionType.EXTERNAL, Engine.Operation.Origin.PRIMARY, System.nanoTime(), false));
-=======
-            engine.delete(new Engine.Delete("test", "1", newUid("1"), 10, VersionType.EXTERNAL, Engine.Operation.Origin.PRIMARY, System.nanoTime()));
->>>>>>> 179dd885
+            engine.delete(new Engine.Delete("test", "1", newUid("1"), SequenceNumbersService.UNASSIGNED_SEQ_NO, 10, VersionType.EXTERNAL, Engine.Operation.Origin.PRIMARY, System.nanoTime()));
 
             // Get should not find the document
             Engine.GetResult getResult = engine.get(new Engine.Get(true, newUid("1")));
@@ -2173,49 +1897,27 @@
             }
 
             // Delete non-existent document
-<<<<<<< HEAD
-            engine.delete(new Engine.Delete("test", "2", newUid("2"), SequenceNumbersService.UNASSIGNED_SEQ_NO, 10, VersionType.EXTERNAL, Engine.Operation.Origin.PRIMARY, System.nanoTime(), false));
-=======
-            engine.delete(new Engine.Delete("test", "2", newUid("2"), 10, VersionType.EXTERNAL, Engine.Operation.Origin.PRIMARY, System.nanoTime()));
->>>>>>> 179dd885
+            engine.delete(new Engine.Delete("test", "2", newUid("2"), SequenceNumbersService.UNASSIGNED_SEQ_NO, 10, VersionType.EXTERNAL, Engine.Operation.Origin.PRIMARY, System.nanoTime()));
 
             // Get should not find the document (we never indexed uid=2):
             getResult = engine.get(new Engine.Get(true, newUid("2")));
             assertThat(getResult.exists(), equalTo(false));
 
             // Try to index uid=1 with a too-old version, should fail:
-<<<<<<< HEAD
-            try {
-                engine.index(new Engine.Index(newUid("1"), doc, SequenceNumbersService.UNASSIGNED_SEQ_NO, 2, VersionType.EXTERNAL, Engine.Operation.Origin.PRIMARY, System.nanoTime(), -1, false));
-                fail("did not hit expected exception");
-            } catch (VersionConflictEngineException vcee) {
-                // expected
-            }
-=======
-            Engine.Index index = new Engine.Index(newUid("1"), doc, 2, VersionType.EXTERNAL, Engine.Operation.Origin.PRIMARY, System.nanoTime(), -1, false);
+            Engine.Index index = new Engine.Index(newUid("1"), doc, SequenceNumbersService.UNASSIGNED_SEQ_NO, 2, VersionType.EXTERNAL, Engine.Operation.Origin.PRIMARY, System.nanoTime(), -1, false);
             Engine.IndexResult indexResult = engine.index(index);
             assertTrue(indexResult.hasFailure());
             assertThat(indexResult.getFailure(), instanceOf(VersionConflictEngineException.class));
->>>>>>> 179dd885
 
             // Get should still not find the document
             getResult = engine.get(new Engine.Get(true, newUid("1")));
             assertThat(getResult.exists(), equalTo(false));
 
             // Try to index uid=2 with a too-old version, should fail:
-<<<<<<< HEAD
-            try {
-                engine.index(new Engine.Index(newUid("2"), doc, SequenceNumbersService.UNASSIGNED_SEQ_NO, 2, VersionType.EXTERNAL, Engine.Operation.Origin.PRIMARY, System.nanoTime(), -1, false));
-                fail("did not hit expected exception");
-            } catch (VersionConflictEngineException vcee) {
-                // expected
-            }
-=======
-            Engine.Index index1 = new Engine.Index(newUid("2"), doc, 2, VersionType.EXTERNAL, Engine.Operation.Origin.PRIMARY, System.nanoTime(), -1, false);
+            Engine.Index index1 = new Engine.Index(newUid("2"), doc, SequenceNumbersService.UNASSIGNED_SEQ_NO, 2, VersionType.EXTERNAL, Engine.Operation.Origin.PRIMARY, System.nanoTime(), -1, false);
             indexResult = engine.index(index1);
             assertTrue(indexResult.hasFailure());
             assertThat(indexResult.getFailure(), instanceOf(VersionConflictEngineException.class));
->>>>>>> 179dd885
 
             // Get should not find the document
             getResult = engine.get(new Engine.Get(true, newUid("2")));
@@ -2310,15 +2012,9 @@
         final int numDocs = randomIntBetween(1, 10);
         for (int i = 0; i < numDocs; i++) {
             ParsedDocument doc = testParsedDocument(Integer.toString(i), Integer.toString(i), "test", null, -1, -1, testDocument(), new BytesArray("{}"), null);
-<<<<<<< HEAD
             Engine.Index firstIndexRequest = new Engine.Index(newUid(Integer.toString(i)), doc, SequenceNumbersService.UNASSIGNED_SEQ_NO, Versions.MATCH_DELETED, VersionType.INTERNAL, PRIMARY, System.nanoTime(), -1, false);
-            engine.index(firstIndexRequest);
-            assertThat(firstIndexRequest.version(), equalTo(1L));
-=======
-            Engine.Index firstIndexRequest = new Engine.Index(newUid(Integer.toString(i)), doc, Versions.MATCH_DELETED, VersionType.INTERNAL, PRIMARY, System.nanoTime(), -1, false);
             Engine.IndexResult indexResult = engine.index(firstIndexRequest);
             assertThat(indexResult.getVersion(), equalTo(1L));
->>>>>>> 179dd885
         }
         engine.refresh("test");
         try (Engine.Searcher searcher = engine.acquireSearcher("test")) {
@@ -2366,15 +2062,9 @@
         final int numDocs = randomIntBetween(1, 10);
         for (int i = 0; i < numDocs; i++) {
             ParsedDocument doc = testParsedDocument(Integer.toString(i), Integer.toString(i), "test", null, -1, -1, testDocument(), new BytesArray("{}"), null);
-<<<<<<< HEAD
             Engine.Index firstIndexRequest = new Engine.Index(newUid(Integer.toString(i)), doc, SequenceNumbersService.UNASSIGNED_SEQ_NO, Versions.MATCH_DELETED, VersionType.INTERNAL, PRIMARY, System.nanoTime(), -1, false);
-            engine.index(firstIndexRequest);
-            assertThat(firstIndexRequest.version(), equalTo(1L));
-=======
-            Engine.Index firstIndexRequest = new Engine.Index(newUid(Integer.toString(i)), doc, Versions.MATCH_DELETED, VersionType.INTERNAL, PRIMARY, System.nanoTime(), -1, false);
             Engine.IndexResult indexResult = engine.index(firstIndexRequest);
             assertThat(indexResult.getVersion(), equalTo(1L));
->>>>>>> 179dd885
         }
         engine.refresh("test");
         try (Engine.Searcher searcher = engine.acquireSearcher("test")) {
@@ -2398,6 +2088,7 @@
         return new Mapping(Version.CURRENT, root, new MetadataFieldMapper[0], emptyMap());
     }
 
+    @AwaitsFix(bugUrl = "// nocommit")
     public void testUpgradeOldIndex() throws IOException {
         List<Path> indexes = new ArrayList<>();
         try (DirectoryStream<Path> stream = Files.newDirectoryStream(getBwcIndicesPath(), "index-*.zip")) {
@@ -2463,15 +2154,9 @@
                 final int numExtraDocs = randomIntBetween(1, 10);
                 for (int i = 0; i < numExtraDocs; i++) {
                     ParsedDocument doc = testParsedDocument("extra" + Integer.toString(i), "extra" + Integer.toString(i), "test", null, -1, -1, testDocument(), new BytesArray("{}"), null);
-<<<<<<< HEAD
                     Engine.Index firstIndexRequest = new Engine.Index(newUid(Integer.toString(i)), doc, SequenceNumbersService.UNASSIGNED_SEQ_NO, Versions.MATCH_DELETED, VersionType.INTERNAL, PRIMARY, System.nanoTime(), -1, false);
-                    engine.index(firstIndexRequest);
-                    assertThat(firstIndexRequest.version(), equalTo(1L));
-=======
-                    Engine.Index firstIndexRequest = new Engine.Index(newUid(Integer.toString(i)), doc, Versions.MATCH_DELETED, VersionType.INTERNAL, PRIMARY, System.nanoTime(), -1, false);
                     Engine.IndexResult indexResult = engine.index(firstIndexRequest);
                     assertThat(indexResult.getVersion(), equalTo(1L));
->>>>>>> 179dd885
                 }
                 engine.refresh("test");
                 try (Engine.Searcher searcher = engine.acquireSearcher("test")) {
@@ -2498,15 +2183,9 @@
         final int numDocs = randomIntBetween(1, 10);
         for (int i = 0; i < numDocs; i++) {
             ParsedDocument doc = testParsedDocument(Integer.toString(i), Integer.toString(i), "test", null, -1, -1, testDocument(), new BytesArray("{}"), null);
-<<<<<<< HEAD
             Engine.Index firstIndexRequest = new Engine.Index(newUid(Integer.toString(i)), doc, SequenceNumbersService.UNASSIGNED_SEQ_NO, Versions.MATCH_DELETED, VersionType.INTERNAL, PRIMARY, System.nanoTime(), -1, false);
-            engine.index(firstIndexRequest);
-            assertThat(firstIndexRequest.version(), equalTo(1L));
-=======
-            Engine.Index firstIndexRequest = new Engine.Index(newUid(Integer.toString(i)), doc, Versions.MATCH_DELETED, VersionType.INTERNAL, PRIMARY, System.nanoTime(), -1, false);
             Engine.IndexResult indexResult = engine.index(firstIndexRequest);
             assertThat(indexResult.getVersion(), equalTo(1L));
->>>>>>> 179dd885
         }
         engine.refresh("test");
         try (Engine.Searcher searcher = engine.acquireSearcher("test")) {
@@ -2547,27 +2226,16 @@
         int randomId = randomIntBetween(numDocs + 1, numDocs + 10);
         String uuidValue = "test#" + Integer.toString(randomId);
         ParsedDocument doc = testParsedDocument(uuidValue, Integer.toString(randomId), "test", null, -1, -1, testDocument(), new BytesArray("{}"), null);
-<<<<<<< HEAD
         Engine.Index firstIndexRequest = new Engine.Index(newUid(uuidValue), doc, SequenceNumbersService.UNASSIGNED_SEQ_NO, 1, VersionType.EXTERNAL, PRIMARY, System.nanoTime(), -1, false);
-        engine.index(firstIndexRequest);
-        assertThat(firstIndexRequest.version(), equalTo(1L));
-=======
-        Engine.Index firstIndexRequest = new Engine.Index(newUid(uuidValue), doc, 1, VersionType.EXTERNAL, PRIMARY, System.nanoTime(), -1, false);
         Engine.IndexResult indexResult = engine.index(firstIndexRequest);
         assertThat(indexResult.getVersion(), equalTo(1L));
->>>>>>> 179dd885
         if (flush) {
             engine.flush();
         }
 
         doc = testParsedDocument(uuidValue, Integer.toString(randomId), "test", null, -1, -1, testDocument(), new BytesArray("{}"), null);
-<<<<<<< HEAD
         Engine.Index idxRequest = new Engine.Index(newUid(uuidValue), doc, SequenceNumbersService.UNASSIGNED_SEQ_NO, 2, VersionType.EXTERNAL, PRIMARY, System.nanoTime(), -1, false);
-        engine.index(idxRequest);
-=======
-        Engine.Index idxRequest = new Engine.Index(newUid(uuidValue), doc, 2, VersionType.EXTERNAL, PRIMARY, System.nanoTime(), -1, false);
         Engine.IndexResult result = engine.index(idxRequest);
->>>>>>> 179dd885
         engine.refresh("test");
         assertThat(result.getVersion(), equalTo(2L));
         try (Engine.Searcher searcher = engine.acquireSearcher("test")) {
@@ -2608,15 +2276,8 @@
             Settings settings = Settings.builder().put(IndexMetaData.SETTING_VERSION_CREATED, Version.CURRENT).build();
             Index index = new Index(indexName, "_na_");
             IndexSettings indexSettings = IndexSettingsModule.newIndexSettings(index, settings);
-<<<<<<< HEAD
-            NamedAnalyzer defaultAnalyzer = new NamedAnalyzer("default", new StandardAnalyzer());
-            IndexAnalyzers indexAnalyzers =
-                new IndexAnalyzers(indexSettings, defaultAnalyzer, defaultAnalyzer, defaultAnalyzer, Collections.emptyMap());
-=======
-            IndexAnalyzers indexAnalyzers = null;
             NamedAnalyzer defaultAnalyzer = new NamedAnalyzer("default", AnalyzerScope.INDEX, new StandardAnalyzer());
-            indexAnalyzers = new IndexAnalyzers(indexSettings, defaultAnalyzer, defaultAnalyzer, defaultAnalyzer, Collections.emptyMap());
->>>>>>> 179dd885
+            IndexAnalyzers indexAnalyzers = new IndexAnalyzers(indexSettings, defaultAnalyzer, defaultAnalyzer, defaultAnalyzer, Collections.emptyMap());
             SimilarityService similarityService = new SimilarityService(indexSettings, Collections.emptyMap());
             MapperRegistry mapperRegistry = new IndicesModule(Collections.emptyList()).getMapperRegistry();
             mapperService = new MapperService(indexSettings, indexAnalyzers, similarityService, mapperRegistry, () -> null);
@@ -2639,15 +2300,9 @@
         final int numDocs = randomIntBetween(1, 10);
         for (int i = 0; i < numDocs; i++) {
             ParsedDocument doc = testParsedDocument(Integer.toString(i), Integer.toString(i), "test", null, -1, -1, testDocument(), new BytesArray("{}"), null);
-<<<<<<< HEAD
             Engine.Index firstIndexRequest = new Engine.Index(newUid(Integer.toString(i)), doc, SequenceNumbersService.UNASSIGNED_SEQ_NO, Versions.MATCH_DELETED, VersionType.INTERNAL, PRIMARY, System.nanoTime(), -1, false);
-            engine.index(firstIndexRequest);
-            assertThat(firstIndexRequest.version(), equalTo(1L));
-=======
-            Engine.Index firstIndexRequest = new Engine.Index(newUid(Integer.toString(i)), doc, Versions.MATCH_DELETED, VersionType.INTERNAL, PRIMARY, System.nanoTime(), -1, false);
             Engine.IndexResult index = engine.index(firstIndexRequest);
             assertThat(index.getVersion(), equalTo(1L));
->>>>>>> 179dd885
         }
         engine.refresh("test");
         try (Engine.Searcher searcher = engine.acquireSearcher("test")) {
@@ -2860,15 +2515,9 @@
         final int numDocs = randomIntBetween(2, 10); // at least 2 documents otherwise we don't see any deletes below
         for (int i = 0; i < numDocs; i++) {
             ParsedDocument doc = testParsedDocument(Integer.toString(i), Integer.toString(i), "test", null, -1, -1, testDocument(), new BytesArray("{}"), null);
-<<<<<<< HEAD
             Engine.Index firstIndexRequest = new Engine.Index(newUid(Integer.toString(i)), doc, SequenceNumbersService.UNASSIGNED_SEQ_NO, Versions.MATCH_ANY, VersionType.INTERNAL, PRIMARY, System.nanoTime(), -1, false);
-            engine.index(firstIndexRequest);
-            assertThat(firstIndexRequest.version(), equalTo(1L));
-=======
-            Engine.Index firstIndexRequest = new Engine.Index(newUid(Integer.toString(i)), doc, Versions.MATCH_ANY, VersionType.INTERNAL, PRIMARY, System.nanoTime(), -1, false);
             Engine.IndexResult indexResult = engine.index(firstIndexRequest);
             assertThat(indexResult.getVersion(), equalTo(1L));
->>>>>>> 179dd885
         }
         DocsStats docStats = engine.getDocStats();
         assertEquals(numDocs, docStats.getCount());
@@ -2876,15 +2525,9 @@
         engine.forceMerge(randomBoolean(), 1, false, false, false);
 
         ParsedDocument doc = testParsedDocument(Integer.toString(0), Integer.toString(0), "test", null, -1, -1, testDocument(), new BytesArray("{}"), null);
-<<<<<<< HEAD
         Engine.Index firstIndexRequest = new Engine.Index(newUid(Integer.toString(0)), doc, SequenceNumbersService.UNASSIGNED_SEQ_NO, Versions.MATCH_ANY, VersionType.INTERNAL, PRIMARY, System.nanoTime(), -1, false);
-        engine.index(firstIndexRequest);
-        assertThat(firstIndexRequest.version(), equalTo(2L));
-=======
-        Engine.Index firstIndexRequest = new Engine.Index(newUid(Integer.toString(0)), doc, Versions.MATCH_ANY, VersionType.INTERNAL, PRIMARY, System.nanoTime(), -1, false);
         Engine.IndexResult index = engine.index(firstIndexRequest);
         assertThat(index.getVersion(), equalTo(2L));
->>>>>>> 179dd885
         engine.flush(); // flush - buffered deletes are not counted
         docStats = engine.getDocStats();
         assertEquals(1, docStats.getDeleted());
@@ -2956,47 +2599,27 @@
         boolean isRetry = false;
         long autoGeneratedIdTimestamp = 0;
 
-<<<<<<< HEAD
         Engine.Index index = new Engine.Index(newUid("1"), doc, SequenceNumbersService.UNASSIGNED_SEQ_NO, Versions.MATCH_ANY, VersionType.INTERNAL, PRIMARY, System.nanoTime(), autoGeneratedIdTimestamp, isRetry);
-        engine.index(index);
-        assertThat(index.version(), equalTo(1L));
-
-        index = new Engine.Index(newUid("1"), doc, index.seqNo(), index.version(), index.versionType().versionTypeForReplicationAndRecovery(), REPLICA, System.nanoTime(), autoGeneratedIdTimestamp, isRetry);
-        replicaEngine.index(index);
-        assertThat(index.version(), equalTo(1L));
+        Engine.IndexResult indexResult = engine.index(index);
+        assertThat(indexResult.getVersion(), equalTo(1L));
+
+        index = new Engine.Index(newUid("1"), doc, indexResult.getSeqNo(), indexResult.getVersion(), index.versionType().versionTypeForReplicationAndRecovery(), REPLICA, System.nanoTime(), autoGeneratedIdTimestamp, isRetry);
+        indexResult = replicaEngine.index(index);
+        assertThat(indexResult.getVersion(), equalTo(1L));
 
         isRetry = true;
         index = new Engine.Index(newUid("1"), doc, SequenceNumbersService.UNASSIGNED_SEQ_NO, Versions.MATCH_ANY, VersionType.INTERNAL, PRIMARY, System.nanoTime(), autoGeneratedIdTimestamp, isRetry);
-        engine.index(index);
-        assertThat(index.version(), equalTo(1L));
-=======
-        Engine.Index index = new Engine.Index(newUid("1"), doc, Versions.MATCH_ANY, VersionType.INTERNAL, PRIMARY, System.nanoTime(), autoGeneratedIdTimestamp, isRetry);
-        Engine.IndexResult indexResult = engine.index(index);
-        assertThat(indexResult.getVersion(), equalTo(1L));
-
-        index = new Engine.Index(newUid("1"), doc, indexResult.getVersion(), index.versionType().versionTypeForReplicationAndRecovery(), REPLICA, System.nanoTime(), autoGeneratedIdTimestamp, isRetry);
-        indexResult = replicaEngine.index(index);
-        assertThat(indexResult.getVersion(), equalTo(1L));
-
-        isRetry = true;
-        index = new Engine.Index(newUid("1"), doc, Versions.MATCH_ANY, VersionType.INTERNAL, PRIMARY, System.nanoTime(), autoGeneratedIdTimestamp, isRetry);
         indexResult = engine.index(index);
         assertThat(indexResult.getVersion(), equalTo(1L));
->>>>>>> 179dd885
         engine.refresh("test");
         try (Engine.Searcher searcher = engine.acquireSearcher("test")) {
             TopDocs topDocs = searcher.searcher().search(new MatchAllDocsQuery(), 10);
             assertEquals(1, topDocs.totalHits);
         }
 
-<<<<<<< HEAD
-        index = new Engine.Index(newUid("1"), doc, index.seqNo(), index.version(), index.versionType().versionTypeForReplicationAndRecovery(), REPLICA, System.nanoTime(), autoGeneratedIdTimestamp, isRetry);
-        replicaEngine.index(index);
-=======
-        index = new Engine.Index(newUid("1"), doc, indexResult.getVersion(), index.versionType().versionTypeForReplicationAndRecovery(), REPLICA, System.nanoTime(), autoGeneratedIdTimestamp, isRetry);
+        index = new Engine.Index(newUid("1"), doc, indexResult.getSeqNo(), indexResult.getVersion(), index.versionType().versionTypeForReplicationAndRecovery(), REPLICA, System.nanoTime(), autoGeneratedIdTimestamp, isRetry);
         indexResult = replicaEngine.index(index);
         assertThat(indexResult.hasFailure(), equalTo(false));
->>>>>>> 179dd885
         replicaEngine.refresh("test");
         try (Engine.Searcher searcher = replicaEngine.acquireSearcher("test")) {
             TopDocs topDocs = searcher.searcher().search(new MatchAllDocsQuery(), 10);
@@ -3010,45 +2633,25 @@
         boolean isRetry = true;
         long autoGeneratedIdTimestamp = 0;
 
-
-<<<<<<< HEAD
         Engine.Index firstIndexRequest = new Engine.Index(newUid("1"), doc, SequenceNumbersService.UNASSIGNED_SEQ_NO, Versions.MATCH_ANY, VersionType.INTERNAL, PRIMARY, System.nanoTime(), autoGeneratedIdTimestamp, isRetry);
-        engine.index(firstIndexRequest);
-        assertThat(firstIndexRequest.version(), equalTo(1L));
-
-        Engine.Index firstIndexRequestReplica = new Engine.Index(newUid("1"), doc, firstIndexRequest.seqNo(), firstIndexRequest.version(), firstIndexRequest.versionType().versionTypeForReplicationAndRecovery(), REPLICA, System.nanoTime(), autoGeneratedIdTimestamp, isRetry);
-        replicaEngine.index(firstIndexRequestReplica);
-        assertThat(firstIndexRequestReplica.version(), equalTo(1L));
+        Engine.IndexResult result = engine.index(firstIndexRequest);
+        assertThat(result.getVersion(), equalTo(1L));
+
+        Engine.Index firstIndexRequestReplica = new Engine.Index(newUid("1"), doc, result.getSeqNo(), result.getVersion(), firstIndexRequest.versionType().versionTypeForReplicationAndRecovery(), REPLICA, System.nanoTime(), autoGeneratedIdTimestamp, isRetry);
+        Engine.IndexResult indexReplicaResult = replicaEngine.index(firstIndexRequestReplica);
+        assertThat(indexReplicaResult.getVersion(), equalTo(1L));
 
         isRetry = false;
         Engine.Index secondIndexRequest = new Engine.Index(newUid("1"), doc, SequenceNumbersService.UNASSIGNED_SEQ_NO, Versions.MATCH_ANY, VersionType.INTERNAL, PRIMARY, System.nanoTime(), autoGeneratedIdTimestamp, isRetry);
-        engine.index(secondIndexRequest);
-        assertTrue(secondIndexRequest.isCreated());
-=======
-        Engine.Index firstIndexRequest = new Engine.Index(newUid("1"), doc, Versions.MATCH_ANY, VersionType.INTERNAL, PRIMARY, System.nanoTime(), autoGeneratedIdTimestamp, isRetry);
-        Engine.IndexResult result = engine.index(firstIndexRequest);
-        assertThat(result.getVersion(), equalTo(1L));
-
-        Engine.Index firstIndexRequestReplica = new Engine.Index(newUid("1"), doc, result.getVersion(), firstIndexRequest.versionType().versionTypeForReplicationAndRecovery(), REPLICA, System.nanoTime(), autoGeneratedIdTimestamp, isRetry);
-        Engine.IndexResult indexReplicaResult = replicaEngine.index(firstIndexRequestReplica);
-        assertThat(indexReplicaResult.getVersion(), equalTo(1L));
-
-        isRetry = false;
-        Engine.Index secondIndexRequest = new Engine.Index(newUid("1"), doc, Versions.MATCH_ANY, VersionType.INTERNAL, PRIMARY, System.nanoTime(), autoGeneratedIdTimestamp, isRetry);
         Engine.IndexResult indexResult = engine.index(secondIndexRequest);
         assertTrue(indexResult.isCreated());
->>>>>>> 179dd885
         engine.refresh("test");
         try (Engine.Searcher searcher = engine.acquireSearcher("test")) {
             TopDocs topDocs = searcher.searcher().search(new MatchAllDocsQuery(), 10);
             assertEquals(1, topDocs.totalHits);
         }
 
-<<<<<<< HEAD
-        Engine.Index secondIndexRequestReplica = new Engine.Index(newUid("1"), doc, secondIndexRequest.seqNo(), firstIndexRequest.version(), firstIndexRequest.versionType().versionTypeForReplicationAndRecovery(), REPLICA, System.nanoTime(), autoGeneratedIdTimestamp, isRetry);
-=======
-        Engine.Index secondIndexRequestReplica = new Engine.Index(newUid("1"), doc, result.getVersion(), firstIndexRequest.versionType().versionTypeForReplicationAndRecovery(), REPLICA, System.nanoTime(), autoGeneratedIdTimestamp, isRetry);
->>>>>>> 179dd885
+        Engine.Index secondIndexRequestReplica = new Engine.Index(newUid("1"), doc, result.getSeqNo(), result.getVersion(), firstIndexRequest.versionType().versionTypeForReplicationAndRecovery(), REPLICA, System.nanoTime(), autoGeneratedIdTimestamp, isRetry);
         replicaEngine.index(secondIndexRequestReplica);
         replicaEngine.refresh("test");
         try (Engine.Searcher searcher = replicaEngine.acquireSearcher("test")) {
