--- conflicted
+++ resolved
@@ -79,11 +79,7 @@
     }
 
     @Override
-<<<<<<< HEAD
-    public InternalSum doReduce(ReduceContext reduceContext) {
-=======
-    public InternalSum reduce(List<InternalAggregation> aggregations, ReduceContext reduceContext) {
->>>>>>> fcc09f62
+    public InternalSum doReduce(List<InternalAggregation> aggregations, ReduceContext reduceContext) {
         double sum = 0;
         for (InternalAggregation aggregation : aggregations) {
             sum += ((InternalSum) aggregation).sum;
